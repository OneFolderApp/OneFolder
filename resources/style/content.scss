///////////////////////////////// Content area /////////////////////////////////
#gallery-content {
  flex: 1;

  > div {
    // WARNING: This fixes a lot of things, so do not delete it!
    position: absolute !important;

    > div {
      // No horizontal scrollbar
      overflow-x: hidden !important;
    }
  }
}

// WIP > better general thumbsize. See if we kind find better size ratio for different screensize.
// We'll have less loss of space perhaps
.thumbnail-small {
  /* --thumbnail-size: calc(100vw / 10); */
  /* --thumbnail-size: calc(calc(100vw / 10) - calc(10 * var(--thumbnail-margin))); */
  // --thumbnail-size: 82px;
  --thumbnail-size: 9.5rem;
}
.thumbnail-medium {
  /* --thumbnail-size: calc(100vw / 6); */
  /* --thumbnail-size: calc(calc(100vw / 6) - calc(6 * var(--thumbnail-margin))); */
  // --thumbnail-size: 182px;
  --thumbnail-size: 14.5rem;
}
.thumbnail-large {
  /* --thumbnail-size: calc(100vw / 4); */
  /* --thumbnail-size: calc(calc(100vw / 4) - calc(4 * var(--thumbnail-margin))); */
  // --thumbnail-size: 282px;
  --thumbnail-size: 19.5rem;
}

/////////////////////// Thumbnail //////////////////////////////////
[role='gridcell'] {
  position: relative;
  margin: 0 0.25rem 0.5rem 0.25rem;

  h2 {
    grid-area: title;
    font-size: medium;
    margin: 0;
    white-space: nowrap;
  }

  &[aria-selected='true'] .thumbnail {
    background-color: var(--accent-color-blue);

    // old design
    // > img,
    // > .image-error {
    //   clip-path: inset(0.25rem round 0.125rem); // old design
    // }

    // New design
    > img {
      border: 0.25rem solid var(--accent-color-blue); // new design
    }
    > .image-error {
      border: 0.25rem solid $danger; // new design
    }
  }

  &.open img {
    outline-color: red;
    outline-width: 5px;
    outline-offset: -5px;
    outline-style: solid;
  }

  &:hover .thumbnail-tags {
    max-height: var(--thumbnail-size);
    overflow-y: auto;
  }
}

.thumbnail {
  border-radius: 0.25rem;
  grid-area: image;
  max-width: calc(var(--thumbnail-size) * 1.5);
  height: var(--thumbnail-size);
  // Allow dragging of images to elsewhere (drag-export)
  -webkit-user-drag: element;
  background-color: var(--background-color-alt);
  border: 0.0625rem solid var(--border-dark);
  border-radius: 0.25rem;

  // This acts as the border-radius, but also for child elements
  :first-child {
    clip-path: inset(0 round 0.125rem);
    transition: clip-path 0.2s $pt-transition-cubic2;
    pointer-events: none;
  }

  > img {
    width: 100%;
    height: 100%;
    cursor: pointer;
    margin-left: auto;
    margin-right: auto;
    display: block;
    border-radius: 0.25rem;
  }

  &[data-dnd-target='true'] {
    background: $yellow1;

    img {
      clip-path: inset(0.5rem round 0.125rem);
    }
  }
}

.thumbnail-broken {
  > img,
  > .image-error {
    filter: saturate(0) brightness(0.25);
  }
}

.thumbnail-broken-overlay {
  cursor: pointer;
  position: absolute;
  padding: 0.25rem;
  width: 2.5rem;
  height: 2.5rem;
  top: 0.5rem;
  left: calc(var(--thumbnail-size) - 3rem);
  color: $danger;

  svg {
    width: 2rem !important;
    height: 2rem !important;
  }
}

.thumbnail-tags {
  grid-area: tags;
  display: block;
  position: absolute;
  bottom: 0;
  overflow: hidden;

  > * {
    pointer-events: none;
    margin: 0.25em;
  }
}

.image-error {
  display: flex;
  flex-direction: column;
  align-items: center;
  justify-content: center;
  text-align: center;
  height: 100%;
  width: 100%;
}

// THUMBNAIL LOADER
.donut-loading {
  display: inline-block;
  width: 50%;
  height: 50%;
  margin: 25%;
  border-radius: 50%;
  border: 0.5rem solid var(--background-color);
  border-top-color: var(--primary-color);
  animation: 1.5s spin infinite linear;
}

@keyframes spin {
  to {
    transform: rotate(360deg);
  }
}

/////////////////////// View methods //////////////////////////////////
.list {
  // Stripe pattern
  [aria-rowindex$='0'],
  [aria-rowindex$='2'],
  [aria-rowindex$='4'],
  [aria-rowindex$='6'],
  [aria-rowindex$='8'] {
    background-color: rgba(102, 102, 102, 0.045);
  }

  [role='gridcell'] {
    display: grid;
    grid-column-gap: 1.5em;
    grid-template-columns: min-content 1fr;
    grid-template-areas:
      'image title'
      'image info'
      'image tags';
  }

  .thumbnail {
    align-self: center;
  }

  h2 {
    align-self: end;
  }

  .file-info {
    pointer-events: none;
  }

  .thumbnail-tags {
    min-height: 1.5rem;
    position: unset;
    padding: 0;
  }
}

.thumbnail-small .list .file-info {
  border-spacing: 0;
}

.grid {
  [role='row'] {
    white-space: nowrap;
    display: flex;
    justify-content: stretch;

    [role='gridcell']:last-child {
      margin-right: 0;
    }
  }
  [role='row']:last-child {
    justify-content: flex-start;
  }

  [role='gridcell'] {
    display: inline-block;

    &:hover .thumbnail-tags {
      max-height: var(--thumbnail-size);
      background-color: rgba(0, 0, 0, 0.25);
    }
  }

  .thumbnail[data-dnd-target='true'] + .thumbnail-tags {
    pointer-events: none;
    max-height: var(--thumbnail-size);
    overflow: hidden; // can't scroll while dropping
  }

  .thumbnail-tags {
    white-space: initial;
    border-radius: 0 0 0.25rem 0.25rem;
    transition: 0.25s $pt-transition-cubic2;
    max-height: 2.8em;
    width: var(--thumbnail-size);
  }
}

.thumbnail-square img {
  background-position: center;
  object-fit: cover;
}
.thumbnail-letterbox img {
  object-fit: contain;
}

// Slide mode:
#slide-mode {
  display: flex;
}

#zoomableImage {
  height: calc(100vh - var(--content-top));
  display: flex;
  flex: 1 0 auto;
  flex-direction: column;

  img {
    animation: fade 0.25s cubic-bezier(0.65, 0.05, 0.36, 1);
  }

  > div {
    flex: auto;
    position: relative;

    .side-button {
      top: 0;
      opacity: 0.1;
      height: 100%;
      width: 48px;
      transition: opacity 0.2s ease-in-out;
      position: absolute;

      > svg {
        position: absolute;
        margin-top: -24px;
        top: 50%;
        color: #ffffffc7;
        filter: drop-shadow(0px 3px 4px rgba(0, 0, 0, 0.5));
      }
    }

    .side-button:hover {
      opacity: 1;
    }
  }
}

#content-placeholder {
  max-width: 480px;
  margin: 10% auto auto auto;
  text-align: center;
<<<<<<< HEAD
}

.masonry {
  position: relative;
  overflow-y: auto;
  overflow-x: hidden;
  height: 100%;

  // img {
  [role='gridcell'] {
    position: absolute;
    transition: all 0.2s ease;
    .thumbnail {
      max-width: unset;
      height: unset;
    }
=======

  .divider {
    margin: auto;
    width: 60%;
    border-bottom: 1px solid var(--text-muted-color);
    margin: 1rem auto;
>>>>>>> 698ee920
  }
}<|MERGE_RESOLUTION|>--- conflicted
+++ resolved
@@ -314,7 +314,13 @@
   max-width: 480px;
   margin: 10% auto auto auto;
   text-align: center;
-<<<<<<< HEAD
+
+  .divider {
+    margin: auto;
+    width: 60%;
+    border-bottom: 1px solid var(--text-muted-color);
+    margin: 1rem auto;
+  }
 }
 
 .masonry {
@@ -328,16 +334,9 @@
     position: absolute;
     transition: all 0.2s ease;
     .thumbnail {
-      max-width: unset;
-      height: unset;
-    }
-=======
-
-  .divider {
-    margin: auto;
-    width: 60%;
-    border-bottom: 1px solid var(--text-muted-color);
-    margin: 1rem auto;
->>>>>>> 698ee920
+      // Inherit size from parent style={} attribute
+      max-width: inherit;
+      height: inherit;
+    }
   }
 }