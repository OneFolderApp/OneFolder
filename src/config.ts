--- conflicted
+++ resolved
@@ -6,15 +6,12 @@
   return process.mainModule ? process.mainModule.filename.indexOf('app.asar') === -1 : false;
 }
 
-<<<<<<< HEAD
-export const githubUrl = 'https://github.com/RvanderLaan/VisualLibrary';
-
-export const RECURSIVE_DIR_WATCH_DEPTH = 8;
-=======
 // Randomly chosen, hopefully no conflicts with other apps/services
 export const SERVER_PORT = 5454;
 
 export const githubUrl = 'https://github.com/RvanderLaan/VisualLibrary';
+
+export const RECURSIVE_DIR_WATCH_DEPTH = 8;
 
 export const thumbnailType = 'webp';
 
@@ -22,5 +19,4 @@
 
 // Use higher thumbnail resolution for HiDPI screens
 // A value of 1 indicates a classic 96 DPI (76 DPI on some platforms) display, while a value of 2 is expected for HiDPI/Retina displays.
-export const thumbnailMaxSize = isRenderer && window.devicePixelRatio >= 1.5 ? 600 : 400;
->>>>>>> 83221c2d
+export const thumbnailMaxSize = isRenderer && window.devicePixelRatio >= 1.5 ? 600 : 400;