import { IReactionDisposer, observable, reaction, computed, action, makeObservable } from 'mobx';

import TagStore from 'src/frontend/stores/TagStore';

import { ID, IResource, ISerializable } from './ID';

export const ROOT_TAG_ID = 'root';

/* A Tag as it is represented in the Database */
export interface ITag extends IResource {
  id: ID;
  name: string;
  dateAdded: Date;
  color: string;
  subTags: ID[];
  /** Whether any files with this tag should be hidden */
  isHidden: boolean;
}

/**
 * A Tag as it is stored in the Client.
 * It is stored in a MobX store, which can observe changed made to it and subsequently
 * update the entity in the backend.
 */
export class ClientTag implements ISerializable<ITag> {
  private store: TagStore;
  private saveHandler: IReactionDisposer;

  readonly id: ID;
  readonly dateAdded: Date;
  @observable name: string;
  @observable color: string;
  @observable isHidden: boolean;
  @observable private _parent: ClientTag | undefined;
  readonly subTags = observable<ClientTag>([]);
  // icon, (fileCount?)

<<<<<<< HEAD
  /** The amount of files that has this tag assigned to it
   * TODO: would be nice to have the amount of files assigned to any of this tag's subtags too,
   * but we can't simply sum them, since there might be duplicates.
   * We'd need a Set of file-ids on every tag, and maintain them when a tag's parent changes.
   */
  @observable fileCount: number;

  constructor(store: TagStore, id: ID, name: string, dateAdded: Date, color: string = '') {
=======
  constructor(
    store: TagStore,
    id: ID,
    name: string,
    dateAdded: Date,
    color: string = '',
    isHidden?: boolean,
  ) {
>>>>>>> 8f5f9e16
    this.store = store;
    this.id = id;
    this.dateAdded = dateAdded;
    this.name = name;
    this.color = color;
<<<<<<< HEAD
    this.fileCount = 0;
=======
    this.isHidden = isHidden || false;
>>>>>>> 8f5f9e16

    // observe all changes to observable fields
    this.saveHandler = reaction(
      // We need to explicitly define which values this reaction should react to
      () => this.serialize(),
      // Then update the entity in the database
      (tag) => {
        this.store.save(tag);
      },
      { delay: 500 },
    );

    makeObservable(this);
  }

  /** Get actual tag objects based on the IDs retrieved from the backend */
  @computed get parent(): ClientTag {
    if (this._parent === undefined) {
      console.warn('Tag does not have a parent', this);
      return this.store.root;
    }
    return this._parent;
  }

  /** Returns this tag and all of its sub-tags ordered depth-first */
  @action getSubTreeList(): readonly ClientTag[] {
    const subTree: ClientTag[] = [this];
    const pushTags = (tags: ClientTag[]) => {
      for (const t of tags) {
        subTree.push(t);
        pushTags(t.subTags);
      }
    };
    pushTags(this.subTags);
    return subTree;
  }

  /** Returns the tags up the hierarchy from this tag, excluding the root tag */
  @computed get treePath(): ClientTag[] {
    if (this.id === ROOT_TAG_ID) {
      return [];
    }
    const treePath: ClientTag[] = [this];
    let node = this.parent;
    while (node.id !== ROOT_TAG_ID) {
      treePath.unshift(node);
      node = node.parent;
    }
    return treePath;
  }

  get isSelected(): boolean {
    return this.store.isSelected(this);
  }

  @computed get viewColor(): string {
    return this.color === 'inherit' ? this.parent.viewColor : this.color;
  }

  get isSearched(): boolean {
    return this.store.isSearched(this.id);
  }

  /**
   * Returns true if tag is an ancestor of this tag.
   * @param tag possible ancestor node
   */
  @action isAncestor(tag: ClientTag): boolean {
    if (this === tag) {
      return false;
    }
    let node = this.parent;
    while (node.id !== ROOT_TAG_ID) {
      if (node === tag) {
        return true;
      }
      node = node.parent;
    }
    return false;
  }

  @action setParent(parent: ClientTag): void {
    this._parent = parent;
  }

  @action.bound rename(name: string): void {
    this.name = name;
  }

  @action.bound setColor(color: string): void {
    this.color = color;
  }

  @action.bound insertSubTag(tag: ClientTag, at: number): void {
    this.store.insert(this, tag, at);
  }

<<<<<<< HEAD
  @action.bound incrementFileCount(amount = 1): void {
    this.fileCount += amount;
  }

  @action.bound decrementFileCount(amount = 1): void {
    this.fileCount -= amount;
=======
  @action.bound toggleHidden(): void {
    this.isHidden = !this.isHidden;
    this.store.refetchFiles();
>>>>>>> 8f5f9e16
  }

  serialize(): ITag {
    return {
      id: this.id,
      name: this.name,
      dateAdded: this.dateAdded,
      color: this.color,
      subTags: this.subTags.map((subTag) => subTag.id),
      isHidden: this.isHidden,
    };
  }

  async delete(): Promise<void> {
    return this.store.delete(this);
  }

  dispose(): void {
    // clean up the observer
    this.saveHandler();
  }
}<|MERGE_RESOLUTION|>--- conflicted
+++ resolved
@@ -35,7 +35,6 @@
   readonly subTags = observable<ClientTag>([]);
   // icon, (fileCount?)
 
-<<<<<<< HEAD
   /** The amount of files that has this tag assigned to it
    * TODO: would be nice to have the amount of files assigned to any of this tag's subtags too,
    * but we can't simply sum them, since there might be duplicates.
@@ -43,8 +42,6 @@
    */
   @observable fileCount: number;
 
-  constructor(store: TagStore, id: ID, name: string, dateAdded: Date, color: string = '') {
-=======
   constructor(
     store: TagStore,
     id: ID,
@@ -53,17 +50,13 @@
     color: string = '',
     isHidden?: boolean,
   ) {
->>>>>>> 8f5f9e16
     this.store = store;
     this.id = id;
     this.dateAdded = dateAdded;
     this.name = name;
     this.color = color;
-<<<<<<< HEAD
     this.fileCount = 0;
-=======
     this.isHidden = isHidden || false;
->>>>>>> 8f5f9e16
 
     // observe all changes to observable fields
     this.saveHandler = reaction(
@@ -161,18 +154,17 @@
     this.store.insert(this, tag, at);
   }
 
-<<<<<<< HEAD
   @action.bound incrementFileCount(amount = 1): void {
     this.fileCount += amount;
   }
 
   @action.bound decrementFileCount(amount = 1): void {
     this.fileCount -= amount;
-=======
+  }
+
   @action.bound toggleHidden(): void {
     this.isHidden = !this.isHidden;
     this.store.refetchFiles();
->>>>>>> 8f5f9e16
   }
 
   serialize(): ITag {
