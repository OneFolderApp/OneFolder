--- conflicted
+++ resolved
@@ -4,8 +4,6 @@
 import { observer } from 'mobx-react-lite';
 
 import StoreContext from './contexts/StoreContext';
-
-import { IconSet } from 'widgets';
 
 import ErrorBoundary from './containers/ErrorBoundary';
 import HelpCenter from './containers/HelpCenter';
@@ -21,6 +19,7 @@
 
 import { useWorkerListener } from './ThumbnailGeneration';
 import WindowsToolbar from './containers/AppToolbar/WindowsToolbar';
+import { DropContextProvider } from './contexts/DropContext';
 
 const SPLASH_SCREEN_TIME = 1400;
 const PLATFORM = process.platform;
@@ -85,6 +84,12 @@
     return () => window.removeEventListener('keydown', handleGlobalShortcuts);
   }, [handleGlobalShortcuts]);
 
+  const openOutlinerOnDragEnter = useCallback(() => {
+    if (!uiStore.isOutlinerOpen) {
+      uiStore.toggleOutliner();
+    }
+  }, [uiStore]);
+
   if (!uiStore.isInitialized || showSplash) {
     return <SplashScreen />;
   }
@@ -92,40 +97,29 @@
   const themeClass = uiStore.theme === 'DARK' ? 'bp3-dark' : 'bp3-light';
 
   return (
-<<<<<<< HEAD
-    <div data-os={PLATFORM} id="layout-container" className={themeClass}>
-
-      {PLATFORM !== 'darwin' && <WindowsToolbar />}
-
-      <ErrorBoundary>
-        <OutlinerToggle />
-
-        <Outliner />
-=======
-    // Overlay that shows up when dragging files/images over the application
-    <DropOverlay>
+    <DropContextProvider onDragEnter={openOutlinerOnDragEnter}>
       <div data-os={PLATFORM} id="layout-container" className={themeClass}>
         {PLATFORM !== 'darwin' && <WindowsToolbar />}
 
         <ErrorBoundary>
           <Outliner />
->>>>>>> 3335311f
 
-        <AppToolbar />
+          <AppToolbar />
 
-        <ContentView />
+          <ContentView />
 
-        <Inspector />
+          <Inspector />
 
-        <SettingsWindow />
+          <SettingsWindow />
 
-        <HelpCenter />
+          <HelpCenter />
 
-        <AdvancedSearchDialog />
+          <AdvancedSearchDialog />
 
-        <CustomToaster />
-      </ErrorBoundary>
-    </div>
+          <CustomToaster />
+        </ErrorBoundary>
+      </div>
+    </DropContextProvider>
   );
 });
 
