import fse from 'fs-extra';
import { action, when } from 'mobx';
import { observer } from 'mobx-react-lite';
import React, { useCallback, useEffect, useMemo, useRef, useState } from 'react';

import { ellipsize, humanFileSize } from 'common/fmt';
import { encodeFilePath, isFileExtensionVideo } from 'common/fs';
import { IconButton, IconSet, Tag } from 'widgets';
import { useStore } from '../../contexts/StoreContext';
import { ClientFile } from '../../entities/File';
import { ClientTag } from '../../entities/Tag';
import { usePromise } from '../../hooks/usePromise';
import { CommandDispatcher, MousePointerEvent } from './Commands';
<<<<<<< HEAD
import { ITransform } from './Masonry/layout-helpers';
=======
import { GalleryVideoPlaybackMode } from 'src/frontend/stores/UiStore';
>>>>>>> 1ccfdc40

interface ItemProps {
  file: ClientFile;
  mounted: boolean;
  // Will use the original image instead of the thumbnail
  forceNoThumbnail?: boolean;
  hovered?: boolean;
  galleryVideoPlaybackMode?: GalleryVideoPlaybackMode;
  isSlideMode?: boolean;
}

interface MasonryItemProps extends ItemProps {
  forceNoThumbnail: boolean;
  transform: ITransform;
}

export const MasonryCell = observer(
  ({
    file,
    mounted,
    forceNoThumbnail,
    transform: [width, height, top, left],
  }: MasonryItemProps) => {
    const { uiStore, fileStore } = useStore();
    const [isHovered, setIsHovered] = useState(false);
    const style = { height, width, transform: `translate(${left}px,${top}px)` };
    const eventManager = useMemo(() => new CommandDispatcher(file), [file]);

    const handleMouseEnter = useCallback((e: React.MouseEvent): void => {
      setIsHovered(true);
    }, []);
    const handleMouseLeave = useCallback((e: React.MouseEvent): void => {
      setIsHovered(false);
    }, []);

    return (
      <div data-masonrycell aria-selected={uiStore.fileSelection.has(file)} style={style}>
        <div
          className={`thumbnail${file.isBroken ? ' thumbnail-broken' : ''}`}
          onClick={eventManager.select}
          onDoubleClick={eventManager.preview}
          onContextMenu={eventManager.showContextMenu}
          onDragStart={eventManager.dragStart}
          onDragEnter={eventManager.dragEnter}
          onDragOver={eventManager.dragOver}
          onDragLeave={eventManager.dragLeave}
          onDrop={eventManager.drop}
          onDragEnd={eventManager.dragEnd}
          onMouseEnter={
            uiStore.galleryVideoPlaybackMode === 'hover' && isFileExtensionVideo(file.extension)
              ? handleMouseEnter
              : (e: React.MouseEvent): void => {}
          }
          onMouseLeave={
            uiStore.galleryVideoPlaybackMode === 'hover' && isFileExtensionVideo(file.extension)
              ? handleMouseLeave
              : (e: React.MouseEvent): void => {}
          }
        >
          <Thumbnail
            mounted={mounted}
            file={file}
            forceNoThumbnail={forceNoThumbnail}
            hovered={isHovered}
            galleryVideoPlaybackMode={uiStore.galleryVideoPlaybackMode}
            isSlideMode={uiStore.isSlideMode}
          />
        </div>
        {file.isBroken === true && !fileStore.showsMissingContent && (
          <IconButton
            className="thumbnail-broken-overlay"
            icon={IconSet.WARNING_BROKEN_LINK}
            onClick={async (e) => {
              e.stopPropagation();
              e.preventDefault();
              await fileStore.fetchMissingFiles();
            }}
            text="This image could not be found. Open the recovery view."
          />
        )}

        {(uiStore.isThumbnailFilenameOverlayEnabled ||
          uiStore.isThumbnailResolutionOverlayEnabled) && (
          <ThumbnailOverlay
            file={file}
            showFilename={uiStore.isThumbnailFilenameOverlayEnabled}
            showResolution={uiStore.isThumbnailResolutionOverlayEnabled}
          />
        )}

        {/* Show tags when the option is enabled, or when the file is selected */}
        {(uiStore.isThumbnailTagOverlayEnabled || uiStore.fileSelection.has(file)) &&
          (!mounted ? (
            <span className="thumbnail-tags" />
          ) : (
            <ThumbnailTags file={file} eventManager={eventManager} />
          ))}
      </div>
    );
  },
);

// TODO: When a filename contains https://x/y/z.abc?323 etc., it can't be found
// e.g. %2F should be %252F on filesystems. Something to do with decodeURI, but seems like only on the filename - not the whole path
export const Thumbnail = observer(
  ({
    file,
    mounted,
    forceNoThumbnail,
    hovered,
    galleryVideoPlaybackMode,
    isSlideMode,
  }: ItemProps) => {
    const { uiStore, imageLoader } = useStore();
    const { thumbnailPath, isBroken } = file;

    // This will check whether a thumbnail exists, generate it if needed
    const imageSource = usePromise(
      file,
      isBroken,
      mounted,
      thumbnailPath,
      uiStore.isList || !forceNoThumbnail,
      async (file, isBroken, mounted, thumbnailPath, useThumbnail) => {
        // If it is broken, only show thumbnail if it exists.
        if (!mounted || isBroken === true) {
          if (await fse.pathExists(thumbnailPath)) {
            return thumbnailPath;
          } else {
            throw new Error('No thumbnail available.');
          }
        }

        if (useThumbnail) {
          const freshlyGenerated = await imageLoader.ensureThumbnail(file);
          // The thumbnailPath of an image is always set, but may not exist yet.
          // When the thumbnail is finished generating, the path will be changed to `${thumbnailPath}?v=1`.
          if (freshlyGenerated) {
            await when(() => file.thumbnailPath.endsWith('?v=1'), { timeout: 10000 });
            if (!getThumbnail(file).endsWith('?v=1')) {
              throw new Error('Thumbnail generation timeout.');
            }
          }
          return getThumbnail(file);
        } else {
          const src = await imageLoader.getImageSrc(file);
          if (src !== undefined) {
            return src;
          } else {
            throw new Error('No thumbnail available.');
          }
        }
      },
    );

    // Even though all thumbnail errors should be caught in the above usePromise,
    // there is a chance that the image cannot be loaded, and we don't want to show broken image icons
    const fileId = file.id;
    const fileIdRef = useRef(fileId);
    const [loadError, setLoadError] = useState(false);
    const handleImageError = useCallback(() => {
      if (fileIdRef.current === fileId) {
        setLoadError(true);
      }
    }, [fileId]);
    useEffect(() => {
      fileIdRef.current = fileId;
      setLoadError(false);
    }, [fileId]);

    // Plays and pauses video
    const thumbnailRef = useRef<HTMLVideoElement>(null);
    useEffect(() => {
      if (thumbnailRef.current === null || !isFileExtensionVideo(file.extension)) {
        return;
      }
      if (hovered) {
        thumbnailRef.current.play();
      } else {
        thumbnailRef.current.pause();
        thumbnailRef.current.currentTime = 0;
      }
    }, [thumbnailRef, hovered]);
    useEffect(() => {
      if (thumbnailRef.current === null || !isFileExtensionVideo(file.extension)) {
        return;
      }
      if (galleryVideoPlaybackMode === 'auto') {
        thumbnailRef.current.play();
      } else {
        thumbnailRef.current.pause();
        thumbnailRef.current.currentTime = 0;
      }
    }, [thumbnailRef, galleryVideoPlaybackMode]);

    // Pause video when slide mode, don't want to decode when video isn't visible
    useEffect(() => {
      if (thumbnailRef.current === null || !isFileExtensionVideo(file.extension)) {
        return;
      }
      if (isSlideMode) {
        thumbnailRef.current.pause();
      } else {
        if (galleryVideoPlaybackMode === 'auto') {
          thumbnailRef.current.play();
        }
      }
    }, [thumbnailRef, isSlideMode]);

    if (!mounted) {
      return <span className="image-placeholder" />;
    } else if (loadError) {
      return <span className="image-loading" />;
    } else if (imageSource.tag === 'ready') {
      if ('ok' in imageSource.value) {
        const is_lowres = file.width < 320 || file.height < 320;
        // TODO: add thumbnails to video for performance in gallery view
        if (isFileExtensionVideo(file.extension)) {
          const videoProps = {
            src: encodeFilePath(imageSource.value.ok),
            'data-file-id': file.id,
            onError: handleImageError,
            muted: true,
            autoPlay: false,
            loop: true,
          };
          if (galleryVideoPlaybackMode === 'auto' || hovered) {
            videoProps.autoPlay = true;
          }

          return <video ref={thumbnailRef} {...videoProps} />;
        }

        return (
          <img
            src={encodeFilePath(imageSource.value.ok)}
            alt=""
            data-file-id={file.id}
            onError={handleImageError}
            style={
              is_lowres && uiStore.upscaleMode == 'pixelated' ? { imageRendering: 'pixelated' } : {}
            }
          />
        );
      } else {
        return <span className="image-error" />;
      }
    } else {
      return <span className="image-loading" />;
    }
  },
);

const getThumbnail = action((file: ClientFile) => file.thumbnailPath);

export const ThumbnailTags = observer(
  ({ file, eventManager }: { file: ClientFile; eventManager: CommandDispatcher }) => {
    return (
      <span
        className="thumbnail-tags"
        onClick={eventManager.select}
        onDoubleClick={eventManager.preview}
        onContextMenu={eventManager.showContextMenu}
        onDragStart={eventManager.dragStart}
        onDragEnter={eventManager.dragEnter}
        onDragOver={eventManager.dragOver}
        onDragLeave={eventManager.dragLeave}
        onDrop={eventManager.drop}
        onDragEnd={eventManager.dragEnd}
      >
        {Array.from(file.tags, (tag) => (
          <TagWithHint key={tag.id} tag={tag} onContextMenu={eventManager.showTagContextMenu} />
        ))}
      </span>
    );
  },
);

const TagWithHint = observer(
  ({
    tag,
    onContextMenu,
  }: {
    tag: ClientTag;
    onContextMenu: (e: MousePointerEvent, tag: ClientTag) => void;
  }) => {
    return (
      <Tag
        text={tag.name}
        color={tag.viewColor}
        tooltip={tag.path.join(' › ')}
        onContextMenu={(e) => onContextMenu(e, tag)}
      />
    );
  },
);

const ThumbnailOverlay = ({
  file,
  showFilename,
  showResolution,
}: {
  file: ClientFile;
  showFilename: boolean;
  showResolution: boolean;
}) => {
  const title = `${ellipsize(file.absolutePath, 80, 'middle')}, ${file.width}x${
    file.height
  }, ${humanFileSize(file.size)}`;

  return (
    <div className="thumbnail-overlay" data-tooltip={title}>
      {showFilename && (
        <div className="thumbnail-filename" data-tooltip={title}>
          {file.name}
        </div>
      )}

      {showResolution && (
        <div className="thumbnail-resolution" data-tooltip={title}>
          {file.width}⨯{file.height}
        </div>
      )}
    </div>
  );
};<|MERGE_RESOLUTION|>--- conflicted
+++ resolved
@@ -11,11 +11,8 @@
 import { ClientTag } from '../../entities/Tag';
 import { usePromise } from '../../hooks/usePromise';
 import { CommandDispatcher, MousePointerEvent } from './Commands';
-<<<<<<< HEAD
 import { ITransform } from './Masonry/layout-helpers';
-=======
 import { GalleryVideoPlaybackMode } from 'src/frontend/stores/UiStore';
->>>>>>> 1ccfdc40
 
 interface ItemProps {
   file: ClientFile;
