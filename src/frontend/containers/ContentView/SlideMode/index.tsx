import { shell } from 'electron';
import { autorun, reaction } from 'mobx';
import { observer } from 'mobx-react-lite';
import SysPath from 'path';
import React, { useEffect, useMemo } from 'react';
<<<<<<< HEAD

import { encodeFilePath } from 'common/fs';
=======
import { ClientFile } from 'src/entities/File';
import { useStore } from 'src/frontend/contexts/StoreContext';
import { useAction, useComputed } from 'src/frontend/hooks/mobx';
import { usePromise } from 'src/frontend/hooks/usePromise';
import { encodeFilePath, isFileExtensionVideo } from 'common/fs';
>>>>>>> 1ccfdc40
import { Button, IconSet, Split } from 'widgets';
import { useStore } from '../../../contexts/StoreContext';
import { ClientFile } from '../../../entities/File';
import { useAction, useComputed } from '../../../hooks/mobx';
import { usePromise } from '../../../hooks/usePromise';
import { UpscaleMode } from '../../../stores/UiStore';
import Inspector from '../../Inspector';
import { CommandDispatcher } from '../Commands';
import ZoomPan, { CONTAINER_DEFAULT_STYLE, SlideTransform } from '../SlideMode/ZoomPan';
import { ContentRect } from '../utils';
import { Vec2, createDimension, createTransform } from './utils';

const SlideMode = observer(({ contentRect }: { contentRect: ContentRect }) => {
  const { uiStore } = useStore();
  const isInspectorOpen = uiStore.isInspectorOpen;
  const inspectorWidth = uiStore.inspectorWidth;
  const contentWidth = contentRect.width - (isInspectorOpen ? inspectorWidth : 0);
  const contentHeight = contentRect.height;

  return (
    <Split
      id="slide-mode"
      className={uiStore.isSlideMode ? 'fade-in' : 'fade-out'}
      primary={<Inspector />}
      secondary={<SlideView width={contentWidth} height={contentHeight} />}
      axis="vertical"
      align="right"
      splitPoint={inspectorWidth}
      isExpanded={isInspectorOpen}
      onMove={uiStore.moveInspectorSplitter}
    />
  );
});

interface SlideViewProps {
  width: number;
  height: number;
}

const SlideView = observer(({ width, height }: SlideViewProps) => {
  const { uiStore, fileStore, imageLoader } = useStore();
  const file = uiStore.firstFileInView;
  const eventManager = useMemo(() => (file ? new CommandDispatcher(file) : undefined), [file]);
  const isFirst = useComputed(() => uiStore.firstItem === 0);
  const isLast = useComputed(() => uiStore.firstItem === fileStore.fileList.length - 1);

  // Go to the first selected image on load
  useEffect(() => {
    return reaction(
      () => uiStore.firstSelectedFile?.id,
      (id, _, reaction) => {
        if (id !== undefined) {
          const index = fileStore.getIndex(id);
          uiStore.setFirstItem(index);

          // Also, select only this file: makes more sense for the TagEditor overlay: shows tags on selected images
          if (index !== undefined) {
            uiStore.selectFile(fileStore.fileList[index], true);
          }

          reaction.dispose();
        }
      },
      { fireImmediately: true },
    );
  }, [fileStore, uiStore]);

  // Go back to previous view when pressing the back button (mouse button 5)
  useEffect(() => {
    // Push a dummy state, so that a pop-state event can be activated
    // TODO: would be nice to also open SlideMode again when pressing forward button: actually store the open image in the window.location?
    history.pushState(null, document.title, location.href);
    const popStateHandler = uiStore.disableSlideMode;
    window.addEventListener('popstate', popStateHandler);
    return () => window.removeEventListener('popstate', popStateHandler);
  }, [uiStore]);

  const decrImgIndex = useAction(() => {
    const index = Math.max(0, uiStore.firstItem - 1);
    uiStore.setFirstItem(index);

    // Select only this file: TagEditor overlay shows tags on selected images
    uiStore.selectFile(fileStore.fileList[index], true);
  });
  const incrImgIndex = useAction(() => {
    const index = Math.min(uiStore.firstItem + 1, fileStore.fileList.length - 1);
    uiStore.setFirstItem();
    uiStore.selectFile(fileStore.fileList[index], true);
  });

  // Detect left/right arrow keys to scroll between images. Top/down is already handled in the layout that's open in the background
  useEffect(() => {
    const handleUserKeyPress = (event: KeyboardEvent) => {
      if (event.key === 'ArrowLeft') {
        decrImgIndex();
        event.stopPropagation();
      } else if (event.key === 'ArrowRight') {
        incrImgIndex();
        event.stopPropagation();
      } else if (event.key === 'Escape' || event.key === 'Backspace') {
        if (event.target instanceof HTMLInputElement) {
          return;
        }
        uiStore.disableSlideMode();
        event.stopPropagation();
      }
    };
    window.addEventListener('keydown', handleUserKeyPress);
    return () => {
      window.removeEventListener('keydown', handleUserKeyPress);
    };
  }, [decrImgIndex, incrImgIndex, uiStore]);

  // Preload next and previous image for better UX
  useEffect(() => {
    let isEffectRunning = true;
    const dispose = autorun(() => {
      if (!isLast.get() && uiStore.firstItem + 1 < fileStore.fileList.length) {
        const nextFile = fileStore.fileList[uiStore.firstItem + 1];
        let nextImg: any;
        if (isFileExtensionVideo(nextFile.extension)) {
          nextImg = document.createElement('video');
        } else {
          nextImg = new Image();
        }
        imageLoader
          .getImageSrc(nextFile)
          .then((src) => isEffectRunning && src && (nextImg.src = encodeFilePath(src)));
      }
      if (!isFirst.get() && fileStore.fileList.length > 0) {
        const prevFile = fileStore.fileList[uiStore.firstItem - 1];
        let prevImg: any;
        if (isFileExtensionVideo(prevFile.extension)) {
          prevImg = document.createElement('video');
        } else {
          prevImg = new Image();
        }
        imageLoader
          .getImageSrc(prevFile)
          .then((src) => isEffectRunning && src && (prevImg.src = encodeFilePath(src)));
      }
    });
    return () => {
      isEffectRunning = false;
      dispose();
    };
  }, [fileStore, isFirst, isLast, uiStore, imageLoader]);

  const transitionStart: SlideTransform | undefined = useMemo(() => {
    if (!file) {
      return undefined;
    }
    const thumbEl = document.querySelector(`[data-file-id="${file.id}"]`);
    const container = document.querySelector('#gallery-content');
    if (thumbEl && container) {
      const thumbElRect = thumbEl.getBoundingClientRect();
      const containerRect = container.getBoundingClientRect();
      return createTransform(
        thumbElRect.top - containerRect.top,
        thumbElRect.left - containerRect.left,
        thumbElRect.height / file.height,
      );
    }
    return undefined;
    // eslint-disable-next-line react-hooks/exhaustive-deps
  }, [file?.id]);

  return (
    <div
      id="zoomable-image"
      style={{ width, height }}
      onContextMenu={eventManager?.showSlideContextMenu}
      onDrop={eventManager?.drop}
      tabIndex={-1}
    >
      {file && (
        <ZoomableImage
          file={file}
          thumbnailSrc={file.thumbnailPath}
          width={width}
          height={height}
          transitionStart={transitionStart}
          transitionEnd={uiStore.isSlideMode ? undefined : transitionStart}
          onClose={uiStore.disableSlideMode}
          upscaleMode={uiStore.upscaleMode}
        />
      )}
      <NavigationButtons
        isStart={isFirst.get()}
        isEnd={isLast.get()}
        prevImage={decrImgIndex}
        nextImage={incrImgIndex}
      />
    </div>
  );
});

interface ZoomableImageProps {
  file: ClientFile;
  thumbnailSrc: string;
  width: number;
  height: number;
  transitionStart?: SlideTransform;
  transitionEnd?: SlideTransform;
  onClose: () => void;
  upscaleMode: UpscaleMode;
}

const ZoomableImage: React.FC<ZoomableImageProps> = ({
  file,
  thumbnailSrc,
  width,
  height,
  transitionStart,
  transitionEnd,
  onClose,
  upscaleMode,
}: ZoomableImageProps) => {
  const { imageLoader } = useStore();
  const { absolutePath, width: imgWidth, height: imgHeight } = file;
  // Image src can be set asynchronously: keep track of it in a state
  // Needed for image formats not natively supported by the browser (e.g. tiff): will be converted to another format
  const source = usePromise(file, thumbnailSrc, async (file, thumbnailPath) => {
    const src = await imageLoader.getImageSrc(file);
    return src ?? thumbnailPath;
  });

  const image = usePromise(
    source,
    absolutePath,
    thumbnailSrc,
    imgWidth,
    imgHeight,
    file.extension,
    async (source, absolutePath, thumbnailSrc, imgWidth, imgHeight, fileExtension) => {
      if (source.tag === 'ready') {
        if ('ok' in source.value) {
          const src = source.value.ok;
          const dimension = await new Promise<{ src: string; dimension: Vec2 }>(
            (resolve, reject) => {
              let img;
              if (isFileExtensionVideo(fileExtension)) {
                img = document.createElement('video');
                img.onload = function (this: any) {
                  // TODO: would be better to resolve once transition is complete: for large resolution images, the transition freezes for ~.4s bc of a re-paint task when the image changes
                  resolve({
                    src,
                    dimension: createDimension(this.videoWidth, this.videoHeight),
                  });
                };
              } else {
                img = new Image();
                img.onload = function (this: any) {
                  // TODO: would be better to resolve once transition is complete: for large resolution images, the transition freezes for ~.4s bc of a re-paint task when the image changes
                  resolve({
                    src,
                    dimension: createDimension(this.naturalWidth, this.naturalHeight),
                  });
                };
              }

              img.onerror = reject;
              img.src = encodeFilePath(src);
            },
          );
          return dimension;
        } else {
          throw source.value.err;
        }
      } else {
        return {
          src: thumbnailSrc || absolutePath,
          dimension: createDimension(imgWidth, imgHeight),
        };
      }
    },
  );

  if (image.tag === 'ready' && 'err' in image.value) {
    console.log(image.value.err);
    return <ImageFallback error={image.value.err} absolutePath={absolutePath} />;
  } else {
    const { src, dimension } =
      image.tag === 'ready' && 'ok' in image.value
        ? image.value.ok
        : {
            src: thumbnailSrc || absolutePath,
            dimension: createDimension(imgWidth, imgHeight),
          };
    const minScale = Math.min(0.1, Math.min(width / dimension[0], height / dimension[1]));

    // Alternative case for videos
    if (isFileExtensionVideo(file.extension)) {
      return (
        <ZoomPan
          position="center"
          initialScale="auto"
          doubleTapBehavior="zoomOrReset"
          imageDimension={dimension}
          containerDimension={createDimension(width, height)}
          minScale={minScale}
          maxScale={5}
          transitionStart={transitionStart}
          transitionEnd={transitionEnd}
          onClose={onClose}
          upscaleMode={upscaleMode}
        >
          {(props) => (
            <video
              {...props}
              src={encodeFilePath(src)}
              width={dimension[0]}
              height={dimension[1]}
              controls
              autoPlay
              loop
            />
          )}
        </ZoomPan>
      );
    }

    return (
      <ZoomPan
        position="center"
        initialScale="auto"
        doubleTapBehavior="zoomOrReset"
        imageDimension={dimension}
        containerDimension={createDimension(width, height)}
        minScale={minScale}
        maxScale={5}
        transitionStart={transitionStart}
        transitionEnd={transitionEnd}
        onClose={onClose}
        upscaleMode={upscaleMode}
      >
        {(props) => (
          <img
            {...props}
            src={encodeFilePath(src)}
            width={dimension[0]}
            height={dimension[1]}
            alt=""
          />
        )}
      </ZoomPan>
    );
  }
};

export default SlideMode;

interface NavigationButtonsProps {
  isStart: boolean;
  isEnd: boolean;
  prevImage: () => void;
  nextImage: () => void;
}

const NavigationButtons = ({ isStart, isEnd, prevImage, nextImage }: NavigationButtonsProps) => {
  const none = { display: 'none' };
  const initial = { display: 'initial' };
  return (
    <>
      <button
        style={isStart ? none : initial}
        aria-label="previous image"
        className="side-button-left"
        onClick={prevImage}
      >
        {IconSet.ARROW_LEFT}
      </button>
      <button
        style={isEnd ? none : initial}
        aria-label="next image"
        className="side-button-right"
        onClick={nextImage}
      >
        {IconSet.ARROW_RIGHT}
      </button>
    </>
  );
};

interface ImageFallbackProps {
  error: any;
  absolutePath: string;
}

const ImageFallback = ({ error, absolutePath }: ImageFallbackProps) => {
  return (
    <div style={CONTAINER_DEFAULT_STYLE} className="image-fallback">
      <div style={{ maxHeight: 360, maxWidth: 360 }} className="image-error" />
      <br />
      <span>Could not load {error ? '' : 'full '}image </span>
      <pre
        title={absolutePath}
        style={{ maxWidth: '40ch', overflow: 'hidden', textOverflow: 'ellipsis' }}
      >
        {SysPath.basename(absolutePath)}
      </pre>
      <Button
        onClick={() =>
          shell
            .openExternal(encodeFilePath(absolutePath))
            .catch((e) => console.error(e, absolutePath))
        }
        text="Open in external application"
      />
    </div>
  );
};<|MERGE_RESOLUTION|>--- conflicted
+++ resolved
@@ -3,16 +3,11 @@
 import { observer } from 'mobx-react-lite';
 import SysPath from 'path';
 import React, { useEffect, useMemo } from 'react';
-<<<<<<< HEAD
-
-import { encodeFilePath } from 'common/fs';
-=======
 import { ClientFile } from 'src/entities/File';
 import { useStore } from 'src/frontend/contexts/StoreContext';
 import { useAction, useComputed } from 'src/frontend/hooks/mobx';
 import { usePromise } from 'src/frontend/hooks/usePromise';
 import { encodeFilePath, isFileExtensionVideo } from 'common/fs';
->>>>>>> 1ccfdc40
 import { Button, IconSet, Split } from 'widgets';
 import { useStore } from '../../../contexts/StoreContext';
 import { ClientFile } from '../../../entities/File';
