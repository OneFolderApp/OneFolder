--- conflicted
+++ resolved
@@ -8,13 +8,10 @@
 import { ClientFile } from '../entities/File';
 import ExrLoader from './ExrLoader';
 import PsdLoader from './PSDLoader';
-<<<<<<< HEAD
 import { generateThumbnailUsingWorker } from './ThumbnailGeneration';
 import TifLoader from './TifLoader';
 import { generateThumbnail, getBlob } from './util';
-=======
 import { isFileExtensionVideo } from 'common/fs';
->>>>>>> 1ccfdc40
 
 type FormatHandlerType =
   | 'web'
