import fse from 'fs-extra';
import { action } from 'mobx';
import path from 'path';
import { useEffect } from 'react';

import { thumbnailFormat } from 'common/config';
import { ID } from '../../api/id';
import { ClientFile } from '../entities/File';

export interface IThumbnailMessage {
  filePath: string;
  fileId: ID;
  thumbnailFilePath: string;
  thumbnailFormat: string;
}

export interface IThumbnailMessageResponse {
  fileId: ID;
  thumbnailPath: string;
}

// TODO: Look into NativeImage operators: https://www.electronjs.org/docs/api/native-image#imageresizeoptions

// Set up multiple workers for max performance
const NUM_THUMBNAIL_WORKERS = 4;
const workers: Worker[] = [];
for (let i = 0; i < NUM_THUMBNAIL_WORKERS; i++) {
  workers[i] = new Worker(
    new URL('src/frontend/workers/thumbnailGenerator.worker', import.meta.url),
  );
}

let lastSubmittedWorker = 0;

type Callback = (success: boolean) => void;
/** A map of File ID and a callback function for when thumbnail generation is finished or has failed */
const listeners = new Map<ID, Callback[]>();

/**
 * Generates a thumbnail in a Worker: {@link ../workers/thumbnailGenerator.worker}
 * When the worker is finished, the file.thumbnailPath will be updated with ?v=1,
 * causing the image to update in the view where ever it is used
 **/
export const generateThumbnailUsingWorker = action(
  async (file: ClientFile, thumbnailFilePath: string, timeoutReject = true, timeout = 10000) => {
    const msg: IThumbnailMessage = {
      filePath: file.absolutePath,
      thumbnailFilePath,
      thumbnailFormat,
      fileId: file.id,
    };

    return new Promise<void>((resolve, reject) => {
      setTimeout(() => {
        if (listeners.has(msg.fileId)) {
<<<<<<< HEAD
          // Remove the image from the queue when timeout occurs
          workers[lastSubmittedWorker].postMessage({
            type: 'cancel',
            fileId: msg.fileId,
          });
          reject();
=======
          timeoutReject ? reject() : resolve();
>>>>>>> 44c033d8
          listeners.delete(msg.fileId);
          console.debug(
            `timeout: unable to generate thumbnail for ${file.name}, retrying: ${!timeoutReject}`,
          );
        }
      }, timeout);

      // Might already be in progress if called earlier
      const existingListeners = listeners.get(file.id);
      if (existingListeners) {
        existingListeners.push((success) => (success ? resolve() : reject()));
        return;
      }

      // Otherwise, create a new listener and submit to a worker
      listeners.set(msg.fileId, [(success) => (success ? resolve() : reject())]);
      workers[lastSubmittedWorker].postMessage(msg);
      lastSubmittedWorker = (lastSubmittedWorker + 1) % workers.length;
    });
  },
);

/**
 * Listens and processes events from the Workers. Should only be used once in the entire app
 * TODO: no need for this to be a hook anymore, should just make a class out of it
 */
export const useWorkerListener = () => {
  useEffect(() => {
    for (let i = 0; i < workers.length; i++) {
      workers[i].onmessage = (e: { data: IThumbnailMessageResponse }) => {
        const { fileId } = e.data;

        const callbacks = listeners.get(fileId);
        if (callbacks) {
          callbacks.forEach((cb) => cb(true));
          listeners.delete(fileId);
        } else {
          console.debug(
            'No callbacks found for fileId after successful thumbnail creation:',
            fileId,
            'Might have timed out',
          );
        }
      };

      workers[i].onerror = (err) => {
        console.error('Could not generate thumbnail', `worker ${i}`, err);
        const fileId = err.message;

        const callbacks = listeners.get(fileId);
        if (callbacks) {
          callbacks.forEach((cb) => cb(false));
          listeners.delete(fileId);
        } else {
          console.debug(
            'No callbacks found for fileId after unsuccessful thumbnail creation:',
            fileId,
            'Might have timed out',
          );
        }
      };
    }
    return () => workers.forEach((worker) => worker.terminate());
  }, []);
};

// Moves all thumbnail files from one directory to another
export const moveThumbnailDir = async (sourceDir: string, targetDir: string) => {
  if (!(await fse.pathExists(sourceDir)) || !(await fse.pathExists(targetDir))) {
    console.log('Source or target directory does not exist for moving thumbnails');
    return;
  }

  console.log('Moving thumbnails from ', sourceDir, ' to ', targetDir);

  const files = await fse.readdir(sourceDir);
  for (const file of files) {
    if (file.endsWith(thumbnailFormat)) {
      const oldPath = path.join(sourceDir, file);
      const newPath = path.join(targetDir, file);
      await fse.move(oldPath, newPath);
    }
  }
};<|MERGE_RESOLUTION|>--- conflicted
+++ resolved
@@ -53,16 +53,12 @@
     return new Promise<void>((resolve, reject) => {
       setTimeout(() => {
         if (listeners.has(msg.fileId)) {
-<<<<<<< HEAD
           // Remove the image from the queue when timeout occurs
           workers[lastSubmittedWorker].postMessage({
             type: 'cancel',
             fileId: msg.fileId,
           });
-          reject();
-=======
           timeoutReject ? reject() : resolve();
->>>>>>> 44c033d8
           listeners.delete(msg.fileId);
           console.debug(
             `timeout: unable to generate thumbnail for ${file.name}, retrying: ${!timeoutReject}`,
