import { action, makeObservable, observable, runInAction } from 'mobx';
import SysPath from 'path';
import Backend from 'src/backend/Backend';
import { FileOrder } from 'src/backend/DBRepository';
import { getMetaData, IFile } from 'src/entities/File';
import { generateId, ID } from 'src/entities/ID';
import { ClientLocation, ClientSubLocation, ILocation } from 'src/entities/Location';
import { ClientStringSearchCriteria } from 'src/entities/SearchCriteria';
import { AppToaster } from 'src/frontend/components/Toaster';
import { RendererMessenger } from 'src/Messaging';
import { promiseAllLimit } from '../utils';
import RootStore from './RootStore';

/**
 * Compares metadata of two files to determine whether the files are (likely to be) identical
 * Note: note comparing size, since it can change, e.g. when writing tags to file metadata.
 *   Could still include it, but just to check whether it's in the same ballpark
 */
function areFilesIdenticalBesidesName(a: IFile, b: IFile): boolean {
  return (
    a.width === b.width &&
    a.height === b.height &&
    a.dateCreated.getTime() === b.dateCreated.getTime()
  );
}

class LocationStore {
  private readonly backend: Backend;
  private readonly rootStore: RootStore;

  readonly locationList = observable<ClientLocation>([]);

  constructor(backend: Backend, rootStore: RootStore) {
    this.backend = backend;
    this.rootStore = rootStore;

    makeObservable(this);
  }

  @action async init() {
    // Get dirs from backend
    const dirs = await this.backend.fetchLocations('dateAdded', FileOrder.Asc);
    const locations = dirs.map(
      (dir) => new ClientLocation(this, dir.id, dir.path, dir.dateAdded, dir.subLocations),
    );
    runInAction(() => this.locationList.replace(locations));
  }

  save(loc: ILocation) {
    this.backend.saveLocation(loc);
  }

  // E.g. in preview window, it's not needed to watch the locations
  // Returns whether files have been added, changed or removed
  @action async watchLocations() {
    const progressToastKey = 'progress';
    let foundNewFiles = false;
    const len = this.locationList.length;
    const getLocation = action((index: number) => this.locationList[index]);

    // Get all files in the DB, set up data structures for quick lookups
    // Doing it for all locations, so files moved to another Location on disk, it's properly re-assigned in Allusion too
    // TODO: Could be optimized, at startup we already fetch all files, don't need to fetch them again here
    const dbFiles: IFile[] = await this.backend.fetchFiles('id', FileOrder.Asc);
    const dbFilesPathSet = new Set(dbFiles.map((f) => f.absolutePath));
    const dbFilesByCreatedDate = new Map<number, IFile[]>();
    for (const file of dbFiles) {
      const time = file.dateCreated.getTime();
      const entry = dbFilesByCreatedDate.get(time);
      if (entry) {
        entry.push(file);
      } else {
        dbFilesByCreatedDate.set(time, [file]);
      }
    }

    // For every location, find created/moved/deleted files, and update the database accordingly.
    // TODO: Do this in a web worker, not in the renderer thread!
    for (let i = 0; i < len; i++) {
      const location = getLocation(i);

      AppToaster.show(
        {
          message: `Looking for new images... [${i + 1} / ${len}]`,
          timeout: 0,
        },
        progressToastKey,
      );

      // TODO: Add a maximum timeout for init: sometimes it's hanging for me. Could also be some of the following steps though
      // added a retry toast for now, can't figure out the cause, and it's hard to reproduce
      // FIXME: Toasts should not be abused for error handling. Create some error messaging mechanism.
      const readyTimeout = setTimeout(() => {
        AppToaster.show(
          {
            message: 'This appears to be taking longer than usual.',
            timeout: 0,
            clickAction: {
              onClick: RendererMessenger.reload,
              label: 'Retry?',
            },
          },
          'retry-init',
        );
      }, 10000);

      console.debug('Location init...');
      const filePaths = await location.init();
      const filePathsSet = new Set(filePaths);

      clearTimeout(readyTimeout);
      AppToaster.dismiss('retry-init');

      if (filePaths === undefined) {
        AppToaster.show(
          {
            message: `Cannot find Location "${location.name}"`,
            timeout: 0,
          },
          `missing-loc-${location.id}`,
        ); // a key such that the toast can be dismissed automatically on recovery
        continue;
      }

      console.log('Finding created files...');
      // Find all files that have been created (those on disk but not in DB)
      const createdPaths = filePaths.filter((path) => !dbFilesPathSet.has(path));
      const createdFiles = await Promise.all(
        createdPaths.map((path) => pathToIFile(path, location)),
      );

      // Find all files of this location that have been removed (those in DB but not on disk anymore)
      const missingFiles = dbFiles.filter(
        (file) => file.locationId === location.id && !filePathsSet.has(file.absolutePath),
      );

      // Find matches between removed and created images (different name/path but same characteristics)
      const createdMatches = missingFiles.map((mf) =>
        createdFiles.find((cf) => areFilesIdenticalBesidesName(cf, mf)),
      );
      // Also look for duplicate files: when a files is renamed/moved it will become a new entry, should be de-duplicated
      const dbMatches = missingFiles.map((missingDbFile, i) => {
        if (createdMatches[i]) return false; // skip missing files that match with a newly created file
        // Quick lookup for files with same created date,
        const candidates = dbFilesByCreatedDate.get(missingDbFile.dateCreated.getTime()) || [];

        // then first look for a file with the same name + resolution (for when file is moved to different path)
        const matchWithName = candidates.find(
          (otherDbFile) =>
            missingDbFile !== otherDbFile &&
            missingDbFile.name === otherDbFile.name &&
            areFilesIdenticalBesidesName(missingDbFile, otherDbFile),
        );

        // If no match, try looking without filename in case the file was renamed (prone to errors, but better than nothing)
        return (
          matchWithName ||
          candidates.find(
            (otherDbFile) =>
              missingDbFile !== otherDbFile &&
              areFilesIdenticalBesidesName(missingDbFile, otherDbFile),
          )
        );
      });

      console.debug({ missingFiles, createdFiles, createdMatches, dbMatches });

      // Update renamed files in backend
      const foundCreatedMatches = createdMatches.filter((m) => m !== undefined) as IFile[];
      if (foundCreatedMatches.length > 0) {
        console.debug(
          `Found ${foundCreatedMatches.length} renamed/moved files in location ${location.name}. These are detected as new files, but will instead replace their original entry in the DB of Allusion`,
          foundCreatedMatches,
        );
        // TODO: remove thumbnail as well (clean-up needed, since the path changed)
        const files: IFile[] = [];
        for (let i = 0; i < createdMatches.length; i++) {
          const match = createdMatches[i];
          if (match) {
            files.push({
              ...missingFiles[i],
              absolutePath: match.absolutePath,
              relativePath: match.relativePath,
            });
          }
        }
        // There might be duplicates, so convert to set
        await this.backend.saveFiles(Array.from(new Set(files)));
      }

      const numDbMatches = dbMatches.filter((f) => Boolean(f));
      if (numDbMatches.length > 0) {
        // If you have allusion open and rename/move files, they are automatically created as new files while the old one sticks around
        // In here we transfer the tag data over from the old entry to the new one, and delete the old entry
        console.debug(
          `Found ${numDbMatches.length} renamed/moved files in location ${location.name} that were already present in the database. Removing duplicates`,
          numDbMatches,
        );
        const files: IFile[] = [];
        for (let i = 0; i < dbMatches.length; i++) {
          const match = dbMatches[i];
          if (match) {
            files.push({
              ...match,
              tags: Array.from(new Set([...missingFiles[i].tags, ...match.tags])),
            });
          }
        }
        // Transfer over tag data on the matched files
        await this.backend.saveFiles(Array.from(new Set(files)));
        // Remove missing files that have a match in the database
        await this.backend.removeFiles(
          missingFiles.filter((_, i) => Boolean(dbMatches[i])).map((f) => f.id),
        );
        foundNewFiles = true; // Trigger a refetch
      }

      // For createdFiles without a match, insert them in the DB as new files
      const newFiles = createdFiles.filter((cf) => !foundCreatedMatches.includes(cf));
      if (newFiles.length) {
        await this.backend.createFilesFromPath(location.path, newFiles);
      }

      // TODO: Also update files that have changed, e.g. when overwriting a file (with same filename)
      // Look at modified date? Or file size? For these ones, update metadata (resolution, size) and recreate thumbnail
      foundNewFiles = foundNewFiles || newFiles.length > 0;
    }

    if (foundNewFiles) {
      AppToaster.show({ message: 'New images detected.', timeout: 5000 }, progressToastKey);
    } else {
      AppToaster.dismiss(progressToastKey);
    }
    return foundNewFiles;
  }

  @action get(locationId: ID): ClientLocation | undefined {
    return this.locationList.find((loc) => loc.id === locationId);
  }

  @action async changeLocationPath(location: ClientLocation, newPath: string): Promise<void> {
    const index = this.locationList.findIndex((l) => l.id === location.id);
    if (index === -1) {
      throw new Error(`The location ${location.name} has already been removed.`);
    }
    console.log('changing location path', location, newPath);
    // First, update the absolute path of all files from this location
    const locFiles = await this.findLocationFiles(location.id);
    const files: IFile[] = locFiles.map((f) => ({
      ...f,
      absolutePath: SysPath.join(newPath, f.relativePath),
    }));
    await this.backend.saveFiles(files);

    const newLocation = new ClientLocation(
      this,
      location.id,
      newPath,
      location.dateAdded,
      location.subLocations,
    );
    this.set(index, newLocation);
    await this.initLocation(newLocation);
    await this.backend.saveLocation(newLocation.serialize());
    // Refetch files in case some were from this location and could not be found before
    this.rootStore.fileStore.refetch();

    // Dismiss the 'Cannot find location' toast if it is still open
    AppToaster.dismiss(`missing-loc-${newLocation.id}`);
  }

  @action exists(predicate: (location: ClientLocation) => boolean): boolean {
    return this.locationList.some(predicate);
  }

  @action.bound async create(path: string): Promise<ClientLocation> {
    const location = new ClientLocation(this, generateId(), path, new Date(), []);
    await this.backend.createLocation(location.serialize());
    runInAction(() => this.locationList.push(location));
    return location;
  }

  /** Imports all files from a location into the FileStore */
  @action.bound async initLocation(location: ClientLocation) {
    const toastKey = `initialize-${location.id}`;

    let isCancelled = false;
    const handleCancelled = () => {
      console.debug('Aborting location initialization', location.name);
      isCancelled = true;
      location.delete();
    };

    AppToaster.show(
      {
        message: 'Finding all images...',
        timeout: 0,
        clickAction: {
          label: 'Cancel',
          onClick: handleCancelled,
        },
      },
      toastKey,
    );

    const filePaths = await location.init();

    if (isCancelled || filePaths === undefined) {
      return;
    }

    const showProgressToaster = (progress: number) =>
      !isCancelled &&
      AppToaster.show(
        {
          // message: 'Gathering image metadata...',
          message: `Loading ${Math.trunc(progress * 100)}%...`,
          timeout: 0,
        },
        toastKey,
      );

    showProgressToaster(0);

    // Load file meta info, with only N jobs in parallel and a progress + cancel callback
    // TODO: Should make N configurable, or determine based on the system/disk performance
    const N = 50;
    const files = await promiseAllLimit(
      filePaths.map((path) => () => pathToIFile(path, location)),
      N,
      showProgressToaster,
      () => isCancelled,
    );

    AppToaster.show({ message: 'Updating database...', timeout: 0 }, toastKey);
    await this.backend.createFilesFromPath(location.path, files);

    AppToaster.show({ message: `Location "${location.name}" is ready!`, timeout: 5000 }, toastKey);
    this.rootStore.fileStore.refetch();
    this.rootStore.fileStore.refetchFileCounts();
  }

  @action.bound async delete(location: ClientLocation) {
    // Remove location from DB through backend
    await this.backend.removeLocation(location.id);
    runInAction(() => {
      // Remove deleted files from selection
      for (const file of this.rootStore.uiStore.fileSelection) {
        if (file.locationId === location.id) {
          this.rootStore.uiStore.deselectFile(file);
        }
      }
      // Remove location locally
      this.locationList.remove(location);
    });
    this.rootStore.fileStore.refetch();
    this.rootStore.fileStore.refetchFileCounts();
  }

  @action async addFile(path: string, location: ClientLocation) {
    const file = await pathToIFile(path, location);
    await this.backend.createFilesFromPath(path, [file]);

    AppToaster.show({ message: 'New images have been detected.', timeout: 5000 }, 'new-images');
    // might be called a lot when moving many images into a folder, so debounce it
    this.rootStore.fileStore.debouncedRefetch();
  }

  @action hideFile(path: string) {
    // This is called when an image is removed from the filesystem.
    // Could also mean that a file was renamed or moved, in which case another file should have been added already
    const fileStore = this.rootStore.fileStore;
    const clientFile = fileStore.fileList.find((f) => f.absolutePath === path);
    if (clientFile !== undefined) {
      fileStore.hideFile(clientFile);
      fileStore.refetch();
    }

    AppToaster.show(
      {
<<<<<<< HEAD
        message: 'Some images have gone missing!',
=======
        message: 'Some images have gone missing! Restart Allusion to detect moved/renamed files',
>>>>>>> 3e52a04d
        timeout: 8000,
      },
      'missing',
    );
  }

  /**
   * Fetches the files belonging to a location
   */
  @action async findLocationFiles(locationId: ID): Promise<IFile[]> {
    const crit = new ClientStringSearchCriteria('locationId', locationId, 'equals').serialize();
    return this.backend.searchFiles(crit, 'id', FileOrder.Asc);
  }

  @action async removeSublocationFiles(subLoc: ClientSubLocation): Promise<void> {
    const crit = new ClientStringSearchCriteria(
      'absolutePath',
      subLoc.path,
      'startsWith',
    ).serialize();
    const files = await this.backend.searchFiles(crit, 'id', FileOrder.Asc);
    await this.backend.removeFiles(files.map((f) => f.id));
    this.rootStore.fileStore.refetch();
  }

  @action private set(index: number, location: ClientLocation) {
    this.locationList[index] = location;
  }
}

async function pathToIFile(path: string, loc: ClientLocation): Promise<IFile> {
  return {
    absolutePath: path,
    relativePath: path.replace(loc.path, ''),
    id: generateId(),
    locationId: loc.id,
    tags: [],
    dateAdded: new Date(),
    dateModified: new Date(),
    ...(await getMetaData(path)),
  };
}

export default LocationStore;<|MERGE_RESOLUTION|>--- conflicted
+++ resolved
@@ -378,11 +378,7 @@
 
     AppToaster.show(
       {
-<<<<<<< HEAD
-        message: 'Some images have gone missing!',
-=======
         message: 'Some images have gone missing! Restart Allusion to detect moved/renamed files',
->>>>>>> 3e52a04d
         timeout: 8000,
       },
       'missing',
