import fse from 'fs-extra';
import { action, computed, makeObservable, observable, observe } from 'mobx';
import { getDefaultThumbnailDirectory } from 'src/config';
import { ClientFile, IFile } from 'src/entities/File';
import { ID } from 'src/entities/ID';
import { ClientBaseCriteria, ClientTagSearchCriteria } from 'src/entities/SearchCriteria';
import { ClientTag } from 'src/entities/Tag';
import { RendererMessenger } from 'src/Messaging';
import { IS_PREVIEW_WINDOW } from 'src/renderer';
import { comboMatches, getKeyCombo, parseKeyCombo } from '../hotkeyParser';
import { clamp, debounce } from '../utils';
import RootStore from './RootStore';

export type FileSearchCriteria = ClientBaseCriteria<IFile>;
export const enum ViewMethod {
  List,
  Grid,
  MasonryVertical,
  MasonryHorizontal,
}
export type ThumbnailSize = 'small' | 'medium' | 'large' | number;
type ThumbnailShape = 'square' | 'letterbox';
const PREFERENCES_STORAGE_KEY = 'preferences';

export interface IHotkeyMap {
  // Outerliner actions
  toggleOutliner: string;
  replaceQuery: string;

  // Inspector actions
  toggleInspector: string;
  toggleSettings: string;
  toggleHelpCenter: string;

  // Toolbar actions (these should only be active when the content area is focused)
  deleteSelection: string;
  openTagEditor: string;
  selectAll: string;
  deselectAll: string;
  viewList: string;
  viewGrid: string;
  viewMasonryVertical: string;
  viewMasonryHorizontal: string;
  viewSlide: string;
  search: string;
  advancedSearch: string;

  // Other
  openPreviewWindow: string;
}

// https://blueprintjs.com/docs/#core/components/hotkeys.dialog
export const defaultHotkeyMap: IHotkeyMap = {
  toggleOutliner: '1',
  toggleInspector: '2',
  replaceQuery: 'r',
  toggleSettings: 's',
  toggleHelpCenter: 'h',
  deleteSelection: 'del',
  openTagEditor: 't',
  selectAll: 'mod + a',
  deselectAll: 'mod + d',
  viewSlide: 'alt + 0',
  viewList: 'alt + 1',
  viewGrid: 'alt + 2',
  viewMasonryVertical: 'alt + 3',
  viewMasonryHorizontal: 'alt + 4',
  search: 'mod + f',
  advancedSearch: 'mod + shift + f',
  openPreviewWindow: 'space',
};

/**
 * From: https://mobx.js.org/best/store.html
 * Things you will typically find in UI stores:
 * - Session information
 * - Information about how far your application has loaded
 * - Information that will not be stored in the backend
 * - Information that affects the UI globally:
 *  - Window dimensions
 *  - Accessibility information
 *  - Current language
 *  - Currently active theme
 * - User interface state as soon as it affects multiple, further unrelated components:
 *  - Current selection
 *  - Visibility of toolbars, etc.
 *  - State of a wizard
 *  - State of a global overlay
 */

/** These fields are stored and recovered when the application opens up */
const PersistentPreferenceFields: Array<keyof UiStore> = [
  'theme',
  'isOutlinerOpen',
  'isInspectorOpen',
  'thumbnailDirectory',
  'importDirectory',
  'method',
  'thumbnailSize',
  'thumbnailShape',
  'hotkeyMap',
  'isThumbnailTagOverlayEnabled',
  'isThumbnailFilenameOverlayEnabled',
  'outlinerWidth',
  'inspectorWidth',
];

class UiStore {
  static MIN_OUTLINER_WIDTH = 192; // default of 12 rem
  static MIN_INSPECTOR_WIDTH = 288; // default of 18 rem

  private readonly rootStore: RootStore;

  @observable isInitialized = false;

  // Theme
  @observable theme: 'light' | 'dark' = 'dark';

  // UI
  @observable isOutlinerOpen: boolean = true;
  @observable isInspectorOpen: boolean = true;
  @observable isSettingsOpen: boolean = false;
  @observable isHelpCenterOpen: boolean = false;
  @observable isAboutOpen: boolean = false;
  @observable isLocationRecoveryOpen: ID | null = null;
  @observable isPreviewOpen: boolean = false;
  @observable isAdvancedSearchOpen: boolean = false;
  @observable searchMatchAny = false;
  @observable method: ViewMethod = ViewMethod.Grid;
  @observable isSlideMode: boolean = false;
  @observable isFullScreen: boolean = false;
  @observable outlinerWidth: number = UiStore.MIN_OUTLINER_WIDTH;
  @observable inspectorWidth: number = UiStore.MIN_INSPECTOR_WIDTH;
  /** Whether to show the tags on images in the content view */
  @observable isThumbnailTagOverlayEnabled: boolean = true;
  @observable isThumbnailFilenameOverlayEnabled: boolean = false;
  /** Index of the first item in the viewport. Also acts as the current item shown in slide mode */
  // TODO: Might be better to store the ID to the file. I believe we were storing the index for performance, but we have instant conversion between index/ID now
  @observable firstItem: number = 0;
  @observable thumbnailSize: ThumbnailSize | number = 'medium';
  @observable thumbnailShape: ThumbnailShape = 'square';

  @observable isToolbarTagPopoverOpen: boolean = false;
  /** Dialog for removing unlinked files from Allusion's database */
  @observable isToolbarFileRemoverOpen: boolean = false;
  /** Dialog for moving files to the system's trash bin, and removing from Allusion's database */
  @observable isMoveFilesToTrashOpen: boolean = false;

  // Selections
  // Observable arrays recommended like this here https://github.com/mobxjs/mobx/issues/669#issuecomment-269119270.
  // However, sets are more suitable because they have quicker lookup performance.
  readonly fileSelection = observable(new Set<ClientFile>());
  readonly tagSelection = observable(new Set<ClientTag>());

  readonly searchCriteriaList = observable<FileSearchCriteria>([]);

  @observable thumbnailDirectory: string = '';
  @observable importDirectory: string = ''; // for browser extension. Must be a (sub-folder of a) Location

  @observable readonly hotkeyMap: IHotkeyMap = observable(defaultHotkeyMap);

  constructor(rootStore: RootStore) {
    this.rootStore = rootStore;
    makeObservable(this);

    // Store preferences immediately when anything is changed
    if (!IS_PREVIEW_WINDOW) {
      const debouncedPersist = debounce(this.storePersistentPreferences, 200).bind(this);
      PersistentPreferenceFields.forEach((f) => observe(this, f, debouncedPersist));
    }
  }

  @action.bound init() {
    this.isInitialized = true;
  }

  /////////////////// UI Actions ///////////////////
  @computed get isList(): boolean {
    return this.method === ViewMethod.List;
  }

  @computed get isGrid(): boolean {
    return this.method === ViewMethod.Grid;
  }

  @computed get isMasonryVertical(): boolean {
    return this.method === ViewMethod.MasonryVertical;
  }

  @computed get isMasonryHorizontal(): boolean {
    return this.method === ViewMethod.MasonryHorizontal;
  }

  @action.bound setThumbnailSize(size: ThumbnailSize) {
    this.thumbnailSize = size;
  }

  @action.bound setThumbnailSmall() {
    this.setThumbnailSize('small');
  }

  @action.bound setThumbnailMedium() {
    this.setThumbnailSize('medium');
  }

  @action.bound setThumbnailLarge() {
    this.setThumbnailSize('large');
  }

  @action.bound setThumbnailSquare() {
    this.setThumbnailShape('square');
  }

  @action.bound setThumbnailLetterbox() {
    this.setThumbnailShape('letterbox');
  }

  @action.bound setFirstItem(index: number = 0) {
    if (isFinite(index)) {
      this.firstItem = index;
    }
  }

  @action setMethod(method: ViewMethod) {
    this.method = method;
  }

  @action.bound setMethodList() {
    this.method = ViewMethod.List;
  }

  @action.bound setMethodGrid() {
    this.method = ViewMethod.Grid;
  }

  @action.bound setMethodMasonryVertical() {
    this.method = ViewMethod.MasonryVertical;
  }

  @action.bound setMethodMasonryHorizontal() {
    this.method = ViewMethod.MasonryHorizontal;
  }

  @action.bound enableSlideMode() {
    this.isSlideMode = true;
  }

  @action.bound disableSlideMode() {
    this.isSlideMode = false;
  }

  @action.bound toggleSlideMode() {
    this.isSlideMode = !this.isSlideMode;
  }

  /** This does not actually set the window to full-screen, just for bookkeeping! Use RendererMessenger instead */
  @action.bound setFullScreen(val: boolean) {
    this.isFullScreen = val;
  }

  @action.bound enableThumbnailTagOverlay() {
    this.isThumbnailTagOverlayEnabled = true;
  }

  @action.bound disableThumbnailTagOverlay() {
    this.isThumbnailTagOverlayEnabled = false;
  }

  @action.bound toggleThumbnailTagOverlay() {
    this.isThumbnailTagOverlayEnabled = !this.isThumbnailTagOverlayEnabled;
  }

  @action.bound toggleThumbnailFilenameOverlay() {
    this.isThumbnailFilenameOverlayEnabled = !this.isThumbnailFilenameOverlayEnabled;
  }

  @action.bound openOutliner() {
    this.setIsOutlinerOpen(true);
  }

  @action.bound toggleOutliner() {
    this.setIsOutlinerOpen(!this.isOutlinerOpen);
  }

  @action.bound openPreviewWindow() {
    // Don't open when no files have been selected
    if (this.fileSelection.size === 0) {
      return;
    }

    // If only one image was selected, open all images, but focus on the selected image. Otherwise, open selected images
    // TODO: FIXME: Disabled for now: makes it a lot less "snappy", takes a while for the message to come through
    const previewFiles = Array.from(this.fileSelection);
    // this.fileSelection.size === 1
    //   ? this.rootStore.fileStore.fileList
    //   : Array.from(this.fileSelection);

    RendererMessenger.sendPreviewFiles({
      ids: previewFiles.map((file) => file.id),
      activeImgId: this.getFirstSelectedFileId(),
      thumbnailDirectory: this.thumbnailDirectory,
      viewMethod: this.method,
    });

    this.isPreviewOpen = true;

    // remove focus from element so closing preview with spacebar does not trigger any ui elements
    if (document.activeElement && document.activeElement instanceof HTMLElement) {
      document.activeElement.blur();
    }
  }

  @action.bound toggleInspector() {
    this.isInspectorOpen = !this.isInspectorOpen;
  }

  @action.bound openInspector() {
    this.isInspectorOpen = true;
  }

  @action.bound toggleSettings() {
    this.isSettingsOpen = !this.isSettingsOpen;
  }

  @action.bound closeSettings() {
    this.isSettingsOpen = false;
  }

  @action.bound toggleHelpCenter() {
    this.isHelpCenterOpen = !this.isHelpCenterOpen;
  }

  @action.bound closeHelpCenter() {
    this.isHelpCenterOpen = false;
  }

  @action.bound toggleAbout() {
    this.isAboutOpen = !this.isAboutOpen;
  }

  @action.bound closeAbout() {
    this.isAboutOpen = false;
  }

  @action.bound openToolbarFileRemover() {
    if (!this.rootStore.fileStore.showsMissingContent) {
      this.rootStore.fileStore.fetchMissingFiles();
    }
    this.isToolbarFileRemoverOpen = true;
  }

  @action.bound closeToolbarFileRemover() {
    this.isToolbarFileRemoverOpen = false;
  }

  @action.bound openMoveFilesToTrash() {
    this.isMoveFilesToTrashOpen = true;
  }

  @action.bound closeMoveFilesToTrash() {
    this.isMoveFilesToTrashOpen = false;
  }

  @action.bound toggleToolbarTagPopover() {
    this.isToolbarTagPopoverOpen = !this.isToolbarTagPopoverOpen;
  }

  @action.bound openToolbarTagPopover() {
    this.isToolbarTagPopoverOpen = true;
  }

  @action.bound closeToolbarTagPopover() {
    this.isToolbarTagPopoverOpen = false;
  }

  @action.bound openLocationRecovery(locationId: ID) {
    this.isLocationRecoveryOpen = locationId;
  }

  @action.bound closeLocationRecovery() {
    this.isLocationRecoveryOpen = null;
  }

  @action.bound closePreviewWindow() {
    this.isPreviewOpen = false;
  }

  @action.bound setThumbnailDirectory(dir: string = '') {
    this.thumbnailDirectory = dir;
  }

  @action.bound setImportDirectory(dir: string) {
    this.importDirectory = dir;
  }

  @action.bound toggleTheme() {
    this.setTheme(this.theme === 'dark' ? 'light' : 'dark');
    RendererMessenger.setTheme({ theme: this.theme === 'dark' ? 'dark' : 'light' });
  }

  @action.bound toggleAdvancedSearch() {
    this.isAdvancedSearchOpen = !this.isAdvancedSearchOpen;
  }

  @action.bound closeAdvancedSearch() {
    this.isAdvancedSearchOpen = false;
  }

  @action.bound toggleSearchMatchAny() {
    this.searchMatchAny = !this.searchMatchAny;
  }

  /////////////////// Selection actions ///////////////////
  @action.bound selectFile(file: ClientFile, clear?: boolean) {
    if (clear === true) {
      this.clearFileSelection();
    }
    this.fileSelection.add(file);
    this.setFirstItem(this.rootStore.fileStore.getIndex(file.id));
  }

  @action.bound deselectFile(file: ClientFile) {
    this.fileSelection.delete(file);
  }

  @action.bound toggleFileSelection(file: ClientFile, clear?: boolean) {
    if (this.fileSelection.has(file)) {
      this.fileSelection.delete(file);
    } else {
      if (clear) {
        this.fileSelection.clear();
      }
      this.fileSelection.add(file);
    }
  }

  @action.bound selectFileRange(start: number, end: number, additive?: boolean) {
    if (!additive) {
      this.fileSelection.clear();
    }
    for (let i = start; i <= end; i++) {
      this.fileSelection.add(this.rootStore.fileStore.fileList[i]);
    }
  }

  @action.bound selectAllFiles() {
    this.fileSelection.replace(this.rootStore.fileStore.fileList);
  }

  @action.bound clearFileSelection() {
    this.fileSelection.clear();
  }

  @action.bound selectTag(tag: ClientTag, clear?: boolean) {
    if (clear === true) {
      this.clearTagSelection();
    }
    this.tagSelection.add(tag);
  }

  @action.bound deselectTag(tag: ClientTag) {
    this.tagSelection.delete(tag);
  }

  @action.bound toggleTagSelection(tag: ClientTag) {
    if (this.tagSelection.has(tag)) {
      this.tagSelection.delete(tag);
    } else {
      this.tagSelection.add(tag);
    }
  }

  /** Selects a range of tags, where indices correspond to the flattened tag list. */
  @action.bound selectTagRange(start: number, end: number, additive?: boolean) {
    const tagTreeList = this.rootStore.tagStore.tagList;
    if (!additive) {
      this.tagSelection.replace(tagTreeList.slice(start, end + 1));
      return;
    }
    for (let i = start; i <= end; i++) {
      this.tagSelection.add(tagTreeList[i]);
    }
  }

  @action.bound selectAllTags() {
    this.tagSelection.replace(this.rootStore.tagStore.tagList);
  }

  @action.bound clearTagSelection() {
    this.tagSelection.clear();
  }

  @action.bound async removeSelectedTags() {
    const ctx = this.getTagContextItems();
    return this.rootStore.tagStore.deleteTags(ctx);
  }

  @action.bound colorSelectedTagsAndCollections(activeElementId: ID, color: string) {
    const ctx = this.getTagContextItems(activeElementId);
    const colorCollection = (tag: ClientTag) => {
      tag.setColor(color);
      tag.subTags.forEach((tag) => tag.setColor(color));
    };
    ctx.forEach(colorCollection);
  }

  /**
   * Returns the tags and tag collections that are in the context of an action,
   * e.g. all selected items when choosing to delete an item that is selected,
   * or only a single item when moving a single tag that is not selected.
   * @returns The collections and tags in the context. Tags belonging to collections in the context are not included,
   * but can be easily found by getting the tags from each collection.
   */
  @action.bound getTagContextItems(activeItemId?: ID) {
    const { tagStore } = this.rootStore;

    // If no id was given, the context is the tag selection. Else, it might be a single tag/collection
    let isContextTheSelection = activeItemId === undefined;

    const contextTags: ClientTag[] = [];

    // If an id is given, check whether it belongs to a tag or collection
    if (activeItemId) {
      const selectedTag = tagStore.get(activeItemId);
      if (selectedTag) {
        if (selectedTag.isSelected) {
          isContextTheSelection = true;
        } else {
          contextTags.push(selectedTag);
        }
      }
    }

    // If no id is given or when the selected tag or collection is selected, the context is the whole selection
    if (isContextTheSelection) {
      contextTags.push(...this.tagSelection);
    }

    return contextTags;
  }

  /**
   * @param targetId Where to move the selection to
   */
  @action.bound moveSelectedTagItems(id: ID, pos = 0) {
    const { tagStore } = this.rootStore;

    const target = tagStore.get(id);
    if (!target) {
      throw new Error('Invalid target to move to');
    }

    // Find all tags + collections in the current context (all selected items)
    const ctx = this.getTagContextItems();

    // Move tags and collections
    ctx.forEach((tag) => target.insertSubTag(tag, pos));
  }

  /////////////////// Search Actions ///////////////////
  @action.bound clearSearchCriteriaList() {
    if (this.searchCriteriaList.length > 0) {
      this.searchCriteriaList.clear();
      this.viewAllContent();
    }
  }

  @action.bound addSearchCriteria(query: Exclude<FileSearchCriteria, 'key'>) {
    this.searchCriteriaList.push(query);
    this.viewQueryContent();
  }

  @action.bound addSearchCriterias(queries: Exclude<FileSearchCriteria[], 'key'>) {
    this.searchCriteriaList.push(...queries);
    this.viewQueryContent();
  }

  @action.bound removeSearchCriteria(query: FileSearchCriteria) {
    this.searchCriteriaList.remove(query);
    if (this.searchCriteriaList.length > 0) {
      this.viewQueryContent();
    } else {
      this.viewAllContent();
    }
  }

  @action.bound replaceSearchCriteria(query: Exclude<FileSearchCriteria, 'key'>) {
    this.replaceSearchCriterias([query]);
  }

  @action.bound replaceSearchCriterias(queries: Exclude<FileSearchCriteria[], 'key'>) {
    this.searchCriteriaList.replace(queries);
    if (this.searchCriteriaList.length > 0) {
      this.viewQueryContent();
    } else {
      this.viewAllContent();
    }
  }

  @action.bound removeSearchCriteriaByIndex(i: number) {
    this.searchCriteriaList.splice(i, 1);
    if (this.searchCriteriaList.length > 0) {
      this.viewQueryContent();
    } else {
      this.viewAllContent();
    }
  }

  @action.bound addTagSelectionToCriteria() {
    this.addSearchCriterias(
      Array.from(
        this.tagSelection,
        (tag) => new ClientTagSearchCriteria(this.rootStore.tagStore, 'tags', tag.id),
      ),
    );
    this.clearTagSelection();
  }

  @action.bound replaceCriteriaWithTagSelection() {
    this.replaceSearchCriterias(
      Array.from(
        this.tagSelection,
        (tag) => new ClientTagSearchCriteria(this.rootStore.tagStore, 'tags', tag.id),
      ),
    );
    this.clearTagSelection();
  }

  @action.bound replaceCriteriaItem(oldCrit: FileSearchCriteria, crit: FileSearchCriteria) {
    const index = this.searchCriteriaList.indexOf(oldCrit);
    if (index !== -1) {
      this.searchCriteriaList[index] = crit;
      this.viewQueryContent();
    }
  }

  @action.bound remapHotkey(action: keyof IHotkeyMap, combo: string) {
    this.hotkeyMap[action] = combo;
    // can't rely on the observer PersistentPreferenceFields, since it's an object
    // Would be neater with a deepObserve, but this works as well:
    this.storePersistentPreferences();
  }

  @action.bound processGlobalShortCuts(e: KeyboardEvent) {
    if ((e.target as HTMLElement).matches?.('input')) {
      return;
    }
    const combo = getKeyCombo(e);
    const matches = (c: string): boolean => {
      return comboMatches(combo, parseKeyCombo(c));
    };
    const { hotkeyMap } = this;
    let isMatch = true;
    // UI
    if (matches(hotkeyMap.toggleOutliner)) {
      this.toggleOutliner();
    } else if (matches(hotkeyMap.toggleInspector)) {
      this.toggleInspector();
    } else if (matches(hotkeyMap.openTagEditor)) {
      // Windows
    } else if (matches(hotkeyMap.toggleSettings)) {
      this.toggleSettings();
    } else if (matches(hotkeyMap.toggleHelpCenter)) {
      this.toggleHelpCenter();
    } else if (matches(hotkeyMap.openPreviewWindow)) {
      this.openPreviewWindow();
      e.preventDefault(); // prevent scrolling with space when opening the preview window
      // Search
    } else if (matches(hotkeyMap.search)) {
      (document.querySelector('.searchbar input') as HTMLElement)?.focus();
    } else if (matches(hotkeyMap.advancedSearch)) {
      this.toggleAdvancedSearch();
      // View
    } else if (matches(hotkeyMap.viewList)) {
      this.setMethodList();
    } else if (matches(hotkeyMap.viewGrid)) {
      this.setMethodGrid();
    } else if (matches(hotkeyMap.viewMasonryVertical)) {
      this.setMethodMasonryVertical();
    } else if (matches(hotkeyMap.viewMasonryHorizontal)) {
      this.setMethodMasonryHorizontal();
    } else if (matches(hotkeyMap.viewSlide)) {
      this.toggleSlideMode();
    } else {
      isMatch = false;
    }

    if (isMatch) {
      e.preventDefault();
    }
  }

  @action.bound moveOutlinerSplitter(x: number, width: number) {
    if (this.isOutlinerOpen) {
      const w = clamp(x, UiStore.MIN_OUTLINER_WIDTH, width * 0.75);
      this.outlinerWidth = w;

      // Automatically collapse if less than 3/4 of min-width?
      if (x < UiStore.MIN_OUTLINER_WIDTH * 0.75) {
        this.isOutlinerOpen = false;
      }
    } else if (x >= UiStore.MIN_OUTLINER_WIDTH) {
      this.isOutlinerOpen = true;
    }
  }

  @action.bound moveInspectorSplitter(x: number, width: number) {
    // The inspector is on the right side, so we need to calculate the offset.
    const offsetX = width - x;
    if (this.isInspectorOpen) {
      const w = clamp(offsetX, UiStore.MIN_INSPECTOR_WIDTH, width * 0.75);
      this.inspectorWidth = w;

      if (offsetX < UiStore.MIN_INSPECTOR_WIDTH * 0.75) {
        this.isInspectorOpen = false;
      }
    } else if (offsetX >= UiStore.MIN_INSPECTOR_WIDTH) {
      this.isInspectorOpen = true;
    }
  }

  // Storing preferences
  @action recoverPersistentPreferences() {
    const prefsString = localStorage.getItem(PREFERENCES_STORAGE_KEY);
    if (prefsString) {
      try {
        const prefs = JSON.parse(prefsString);
        if (prefs.theme) this.setTheme(prefs.theme);
        this.setIsOutlinerOpen(prefs.isOutlinerOpen);
        this.isInspectorOpen = Boolean(prefs.isInspectorOpen);
        if (prefs.thumbnailDirectory) this.setThumbnailDirectory(prefs.thumbnailDirectory);
        if (prefs.importDirectory) this.setImportDirectory(prefs.importDirectory);
        if (prefs.method) this.setMethod(prefs.method);
        if (prefs.thumbnailSize) this.setThumbnailSize(prefs.thumbnailSize);
        if (prefs.thumbnailShape) this.setThumbnailShape(prefs.thumbnailShape);
        this.isThumbnailTagOverlayEnabled = Boolean(prefs.isThumbnailTagOverlayEnabled ?? true);
        this.isThumbnailFilenameOverlayEnabled = Boolean(
          prefs.isThumbnailFilenameOverlayEnabled ?? false,
        );
        this.outlinerWidth = Math.max(Number(prefs.outlinerWidth), UiStore.MIN_OUTLINER_WIDTH);
        this.inspectorWidth = Math.max(Number(prefs.inspectorWidth), UiStore.MIN_INSPECTOR_WIDTH);
        Object.entries<string>(prefs.hotkeyMap).forEach(
          ([k, v]) => k in defaultHotkeyMap && (this.hotkeyMap[k as keyof IHotkeyMap] = v),
        );
        console.info('recovered', prefs.hotkeyMap);
      } catch (e) {
        console.error('Cannot parse persistent preferences', e);
      }
      // Set the native window theme based on the application theme
      RendererMessenger.setTheme({ theme: this.theme === 'dark' ? 'dark' : 'light' });
    }

    // Set default thumbnail directory in case none was specified
    if (this.thumbnailDirectory.length === 0) {
      getDefaultThumbnailDirectory().then((defaultThumbDir) => {
        this.setThumbnailDirectory(defaultThumbDir);
        fse.ensureDirSync(this.thumbnailDirectory);
      });
    }
  }

  @action storePersistentPreferences() {
    const prefs: any = {};
    for (const field of PersistentPreferenceFields) {
      prefs[field] = this[field];
    }
    localStorage.setItem(PREFERENCES_STORAGE_KEY, JSON.stringify(prefs));
  }

  /////////////////// Helper methods ///////////////////
  @action.bound clearSelection() {
    this.tagSelection.clear();
    this.fileSelection.clear();
  }

  getFirstSelectedFileId(): ID | undefined {
    return this.firstSelectedFile?.id;
  }

  @computed get firstSelectedFile(): ClientFile | undefined {
    for (const file of this.fileSelection) {
      return file;
    }
    return undefined;
  }

  @action private viewAllContent() {
    this.rootStore.fileStore.fetchAllFiles();
  }

  @action private viewQueryContent() {
    this.rootStore.fileStore.fetchFilesByQuery();
  }

  @action private setTheme(theme: 'light' | 'dark' = 'dark') {
    this.theme = theme;
  }

  @action private setIsOutlinerOpen(value: boolean = true) {
    this.isOutlinerOpen = value;
  }

<<<<<<< HEAD
  @action private setMethod(method: ViewMethod = ViewMethod.Grid) {
    this.method = method;
=======
  @action private setThumbnailSize(size: ThumbnailSize = 'medium') {
    this.thumbnailSize = size;
>>>>>>> 56f1aaac
  }

  @action private setThumbnailShape(shape: ThumbnailShape) {
    this.thumbnailShape = shape;
  }
}

export default UiStore;<|MERGE_RESOLUTION|>--- conflicted
+++ resolved
@@ -800,15 +800,6 @@
     this.isOutlinerOpen = value;
   }
 
-<<<<<<< HEAD
-  @action private setMethod(method: ViewMethod = ViewMethod.Grid) {
-    this.method = method;
-=======
-  @action private setThumbnailSize(size: ThumbnailSize = 'medium') {
-    this.thumbnailSize = size;
->>>>>>> 56f1aaac
-  }
-
   @action private setThumbnailShape(shape: ThumbnailShape) {
     this.thumbnailShape = shape;
   }
