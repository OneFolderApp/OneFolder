import { IFile } from '../entities/File';
import { ID } from '../entities/ID';
import { ITag, ROOT_TAG_ID } from '../entities/Tag';
import { dbConfig, DB_NAME } from './config';
import DBRepository, { dbInit, dbDelete, FileOrder } from './DBRepository';
import { ILocation } from '../entities/Location';
import { SearchCriteria, IStringSearchCriteria } from '../entities/SearchCriteria';

/**
 * The backend of the application serves as an API, even though it runs on the same machine.
 * This helps code organization by enforcing a clear seperation between backend/frontend logic.
 * Whenever we want to change things in the backend, this should have no consequences in the frontend.
 * The backend has access to the database, which is exposed to the frontend through a set of endpoints.
 */
export default class Backend {
  private fileRepository: DBRepository<IFile>;
  private tagRepository: DBRepository<ITag>;
  private locationRepository: DBRepository<ILocation>;

  constructor() {
    // Initialize database tables
    const db = dbInit(dbConfig, DB_NAME);
    this.fileRepository = new DBRepository('files', db);
    this.tagRepository = new DBRepository('tags', db);
    this.locationRepository = new DBRepository('locations', db);
  }

  async init(): Promise<void> {
    // Create a root tag if it does not exist
    const tagCount = await this.tagRepository.count();
    if (tagCount === 0) {
      await this.createTag({
        id: ROOT_TAG_ID,
        name: 'Root',
        description: '',
        dateAdded: new Date(),
        subTags: [],
        color: '',
      });
    }
  }

  async fetchTags(): Promise<ITag[]> {
    console.log('Backend: Fetching tags...');
    return this.tagRepository.getAll({});
  }

  async fetchFiles(order: keyof IFile, fileOrder: FileOrder): Promise<IFile[]> {
    console.log('Backend: Fetching files...');
    return this.fileRepository.getAll({ order, fileOrder });
  }

  async fetchFilesByID(ids: ID[]): Promise<IFile[]> {
    console.log('Backend: Fetching files by ID...');
    const files = await Promise.all(ids.map((id) => this.fileRepository.get(id)));
    return files.filter((f) => f !== undefined) as IFile[];
  }

  async searchFiles(
    criteria: SearchCriteria<IFile> | [SearchCriteria<IFile>],
    order: keyof IFile,
    fileOrder: FileOrder,
    matchAny?: boolean,
  ): Promise<IFile[]> {
    console.log('Backend: Searching files...', criteria, { matchAny });
    return this.fileRepository.find({ criteria, order, fileOrder, matchAny });
  }

  async createTag(tag: ITag): Promise<ITag> {
    console.log('Backend: Creating tag...', tag);
    return this.tagRepository.create(tag);
  }

  async createFile(file: IFile): Promise<IFile> {
    console.log('Backend: Creating file...', file);
    return this.fileRepository.create(file);
  }

  async saveTag(tag: ITag): Promise<ITag> {
    console.log('Backend: Saving tag...', tag);
    return this.tagRepository.update(tag);
  }

<<<<<<< HEAD
  async saveTagCollection(tagCollection: ITagCollection): Promise<ITagCollection> {
    console.log('Backend: Saving tag collection...', tagCollection);
    return this.tagCollectionRepository.update(tagCollection);
  }

=======
>>>>>>> 28b4f098
  async saveFile(file: IFile): Promise<IFile> {
    console.log('Backend: Saving file...', file);
    return this.fileRepository.update(file);
  }

  async removeTag(tag: ID): Promise<void> {
    console.log('Removing tag...', tag);
    // We have to make sure files tagged with this tag should be untagged
    // Get all files with this tag
    const filesWithTag = await this.fileRepository.find({
      criteria: { key: 'tags', value: tag, operator: 'contains', valueType: 'array' },
    });
    // Remove tag from files
    filesWithTag.forEach((file) => file.tags.splice(file.tags.indexOf(tag)));
    // Update files in db
    await this.fileRepository.updateMany(filesWithTag);
    // Remove tag from db
    return this.tagRepository.remove(tag);
<<<<<<< HEAD
  }

  async removeTagCollection(tagCollection: ITagCollection): Promise<void> {
    console.log('Removing tag collection...', tagCollection);
    // Get all sub collections
    const subCollections = await Promise.all(
      tagCollection.subCollections.map((col) => this.tagCollectionRepository.get(col)),
    );
    // Remove subcollections
    await Promise.all(subCollections.map((col) => col && this.removeTagCollection(col)));
    // Get all tags
    const tags = await Promise.all(tagCollection.tags.map((tag) => this.tagRepository.get(tag)));
    // Remove tags properly
    await Promise.all(tags.map((tag) => tag && this.removeTag(tag)));
    // Remove tag collection itself from db
    return this.tagCollectionRepository.remove(tagCollection);
  }

  async removeFile(file: IFile): Promise<void> {
    console.log('Removing file...', file);
    return this.fileRepository.remove(file);
=======
>>>>>>> 28b4f098
  }

  async removeFiles(files: ID[]): Promise<void> {
    console.log('Removing files...', files);
    return this.fileRepository.removeMany(files);
  }

  async countFiles(
    criteria: SearchCriteria<IFile> | [SearchCriteria<IFile>],
    matchAny?: boolean,
  ): Promise<number> {
    console.log('Get number of files...', criteria, matchAny);
    return this.fileRepository.count({
      criteria,
      matchAny,
    });
  }

  async getWatchedDirectories(order: keyof ILocation, fileOrder: FileOrder): Promise<ILocation[]> {
    console.log('Backend: Getting watched directories...');
    return this.locationRepository.getAll({ order, fileOrder });
  }

  async createLocation(dir: ILocation): Promise<ILocation> {
    console.log('Backend: Creating watched directory...');
    return this.locationRepository.create(dir);
  }

  async saveLocation(dir: ILocation): Promise<ILocation> {
    console.log('Backend: Saving watched directory...', dir);
    return this.locationRepository.update(dir);
  }

  async removeLocation(dir: ID): Promise<void> {
    console.log('Backend: Removing watched directory...');
    return this.locationRepository.remove(dir);
  }

  // Creates many files at once, and checks for duplicates in the path they are in
  async createFilesFromPath(path: string, files: IFile[]): Promise<IFile[]> {
    console.log('Backend: Creating files...', path, files);
    // Search for file paths that start with 'path', so those can be filtered out
    const criteria: IStringSearchCriteria<IFile> = {
      valueType: 'string',
      operator: 'contains', // Fixme: should be startWith, but doesn't work for some reason :/ 'path' is not an index for 'files' collection?!
      key: 'absolutePath',
      value: path,
    };
    const existingFilesInPath: IFile[] = await this.fileRepository.find({ criteria });
    const newFiles = files.filter((file) =>
      existingFilesInPath.every((f) => f.absolutePath !== file.absolutePath),
    );
    return this.fileRepository.createMany(newFiles);
  }

  async clearDatabase(): Promise<void> {
    console.log('Clearing database...');
    return dbDelete(DB_NAME);
  }
}<|MERGE_RESOLUTION|>--- conflicted
+++ resolved
@@ -81,14 +81,6 @@
     return this.tagRepository.update(tag);
   }
 
-<<<<<<< HEAD
-  async saveTagCollection(tagCollection: ITagCollection): Promise<ITagCollection> {
-    console.log('Backend: Saving tag collection...', tagCollection);
-    return this.tagCollectionRepository.update(tagCollection);
-  }
-
-=======
->>>>>>> 28b4f098
   async saveFile(file: IFile): Promise<IFile> {
     console.log('Backend: Saving file...', file);
     return this.fileRepository.update(file);
@@ -107,30 +99,6 @@
     await this.fileRepository.updateMany(filesWithTag);
     // Remove tag from db
     return this.tagRepository.remove(tag);
-<<<<<<< HEAD
-  }
-
-  async removeTagCollection(tagCollection: ITagCollection): Promise<void> {
-    console.log('Removing tag collection...', tagCollection);
-    // Get all sub collections
-    const subCollections = await Promise.all(
-      tagCollection.subCollections.map((col) => this.tagCollectionRepository.get(col)),
-    );
-    // Remove subcollections
-    await Promise.all(subCollections.map((col) => col && this.removeTagCollection(col)));
-    // Get all tags
-    const tags = await Promise.all(tagCollection.tags.map((tag) => this.tagRepository.get(tag)));
-    // Remove tags properly
-    await Promise.all(tags.map((tag) => tag && this.removeTag(tag)));
-    // Remove tag collection itself from db
-    return this.tagCollectionRepository.remove(tagCollection);
-  }
-
-  async removeFile(file: IFile): Promise<void> {
-    console.log('Removing file...', file);
-    return this.fileRepository.remove(file);
-=======
->>>>>>> 28b4f098
   }
 
   async removeFiles(files: ID[]): Promise<void> {
