--- conflicted
+++ resolved
@@ -4,24 +4,10 @@
 
 import FileList from './components/FileList';
 import Sidebar from './components/Sidebar';
-<<<<<<< HEAD
-import { withRootstore } from './contexts/StoreContext';
-import RootStore from './stores/RootStore';
-import FileInfo from './components/FileInfo';
+import { IRootStoreProp, withRootstore } from './contexts/StoreContext';
 import Inspector from './components/Inspector';
 
-interface IAppProps {
-  rootStore: RootStore;
-}
-
-const App = ({
-  rootStore: { uiStore, fileStore },
-}: IAppProps) => {
-=======
-import { withRootstore, IRootStoreProp } from './contexts/StoreContext';
-
 interface IAppProps extends IRootStoreProp {}
->>>>>>> 1bcb362f
 
 const App = ({ rootStore: { uiStore } }: IAppProps) => {
   // Breadcrumbs placeholder
@@ -53,7 +39,6 @@
         <div className="gallery">
           <FileList />
         </div>
-
       </div>
 
       <Inspector />
