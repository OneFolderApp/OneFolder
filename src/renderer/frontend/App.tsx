--- conflicted
+++ resolved
@@ -60,13 +60,6 @@
             <Outliner />
 
             <ContentView />
-<<<<<<< HEAD
-
-            {uiStore.imageViewerFile ? (
-              <ImageViewer file={uiStore.imageViewerFile} onClose={() => uiStore.setImageViewer(null)} />
-            ) : <></>}
-=======
->>>>>>> 7a626260
 
             <Inspector />
 
