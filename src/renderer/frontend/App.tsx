--- conflicted
+++ resolved
@@ -3,17 +3,11 @@
 import React from 'react';
 
 import FileList from './components/FileList';
-<<<<<<< HEAD
-import Sidebar from './components/Sidebar';
-import { withRootstore, IRootStoreProp } from './contexts/StoreContext';
-import { IconDemo } from './components/Icons';
-=======
 import Outliner from './components/Outliner';
 import { IRootStoreProp, withRootstore } from './contexts/StoreContext';
 import Inspector from './components/Inspector';
 import Toolbar from './components/Toolbar';
 import ErrorBoundary from './components/ErrorBoundary';
->>>>>>> 6d0883f7
 
 interface IAppProps extends IRootStoreProp {}
 
@@ -31,19 +25,7 @@
 
         <Outliner />
 
-<<<<<<< HEAD
-          {/* This can be replaced with the custom SearchBar component later */}
-          <InputGroup type="search" leftIcon="search" placeholder="Search" />
-
-         <IconDemo />
-        </div>
-
-        <br />
-
-        <div className="gallery">
-=======
         <main>
->>>>>>> 6d0883f7
           <FileList />
         </main>
 
