import { remote } from 'electron';
import fse from 'fs-extra';
import path from 'path';
import React, { useMemo } from 'react';

import { observer } from 'mobx-react-lite';
import { Button } from '@blueprintjs/core';

import { withRootstore, IRootStoreProp } from '../contexts/StoreContext';
import FileStore from '../stores/FileStore';

import Gallery from './Gallery';
import FileSelectionHeader from './FileSelectionHeader';
import FileInfo from './FileInfo';

export interface IFileListProps extends IRootStoreProp {}

const chooseDirectory = async (fileStore: FileStore) => {
  const dirs = remote.dialog.showOpenDialog({
    properties: ['openDirectory', 'multiSelections'],
  });

  if (!dirs) {
    return;
  }

  dirs.forEach(async (dir) => {
    // Check if directory
    // const stats = await fse.lstat(dirs[0]);
    const imgExtensions = ['gif', 'png', 'jpg', 'jpeg'];

    const filenames = await fse.readdir(dir);
    const imgFileNames = filenames.filter((f) =>
      imgExtensions.some((ext) =>
        f.toLowerCase()
          .endsWith(ext)),
    );

    imgFileNames.forEach(async (filename) => {
      const joinedPath = path.join(dir, filename);
      console.log(joinedPath);
      fileStore.addFile(joinedPath);
    });
  });
};

const FileList = ({ rootStore: { uiStore, fileStore } }: IFileListProps) => {
  const removeSelectedFiles = async () => {
    await fileStore.removeFilesById(uiStore.fileSelection);
    uiStore.fileSelection.clear();
  };

<<<<<<< HEAD
  const selectionModeOn = uiStore.fileSelection.length > 0;

  return (
    <div>
      { selectionModeOn && (
=======
  return (
    <div>
      {uiStore.fileSelection.length > 0 && (
>>>>>>> 1bcb362f
        <FileSelectionHeader
          numSelectedFiles={uiStore.fileSelection.length}
          onCancel={() => uiStore.fileSelection.clear()}
          onRemove={removeSelectedFiles}
        />
      )}

      <Button onClick={() => chooseDirectory(fileStore)} icon="folder-open">
        Add images to your Visual Library
      </Button>

      <br />
      <br />

      <Gallery />
    </div>
  );
};

export default withRootstore(observer(FileList));<|MERGE_RESOLUTION|>--- conflicted
+++ resolved
@@ -1,7 +1,7 @@
 import { remote } from 'electron';
 import fse from 'fs-extra';
 import path from 'path';
-import React, { useMemo } from 'react';
+import React from 'react';
 
 import { observer } from 'mobx-react-lite';
 import { Button } from '@blueprintjs/core';
@@ -11,7 +11,6 @@
 
 import Gallery from './Gallery';
 import FileSelectionHeader from './FileSelectionHeader';
-import FileInfo from './FileInfo';
 
 export interface IFileListProps extends IRootStoreProp {}
 
@@ -50,17 +49,11 @@
     uiStore.fileSelection.clear();
   };
 
-<<<<<<< HEAD
   const selectionModeOn = uiStore.fileSelection.length > 0;
 
   return (
     <div>
       { selectionModeOn && (
-=======
-  return (
-    <div>
-      {uiStore.fileSelection.length > 0 && (
->>>>>>> 1bcb362f
         <FileSelectionHeader
           numSelectedFiles={uiStore.fileSelection.length}
           onCancel={() => uiStore.fileSelection.clear()}
