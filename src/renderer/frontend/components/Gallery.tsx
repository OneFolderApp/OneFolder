--- conflicted
+++ resolved
@@ -371,14 +371,9 @@
   // Also take into account scrolling when dragging while selecting
 
   if (fileList.length === 0) {
-<<<<<<< HEAD
-    // let icon: IconName | MaybeElement = 'search';
-    let icon = <span className="bp3-icon custom-icon custom-icon-64">{IconSet.SEARCH}</span>;
-    const title = 'No images found';
-=======
-    let icon: IconName | MaybeElement = 'media';
+    // let icon: IconName | MaybeElement = 'media';
+    let icon = <span className="bp3-icon custom-icon custom-icon-64">{IconSet.MEDIA}</span>;
     let title = 'No images imported';
->>>>>>> c1045aa9
     let description = 'Import some images to get started!';
     let action =
       <Button onClick={uiStore.openOutlinerImport} text="Open import panel" intent="primary" icon={IconSet.ADD} />;
