--- conflicted
+++ resolved
@@ -639,12 +639,7 @@
     <>
       <div className="outliner-header-wrapper" ref={headerDrop} onClick={toggleCollapse}>
         <H4 className="bp3-heading">
-<<<<<<< HEAD
-          <span className="bp3-icon custom-icon custom-icon-14">{isCollapsed ? IconSet.ARROW_RIGHT : IconSet.ARROW_DOWN}</span>
-          {/* <Icon className="custom-icon-14" icon={isCollapsed ? IconSet.ARROW_RIGHT : IconSet.ARROW_DOWN}/> */}
-=======
           <Icon icon={isCollapsed ? IconSet.ARROW_RIGHT : IconSet.ARROW_DOWN} />
->>>>>>> a138addd
           Tags
         </H4>
         <Button
