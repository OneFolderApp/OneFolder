import { action, observable, computed } from 'mobx';

import { ClientFile } from '../../entities/File';
import { ID } from '../../entities/ID';
import { ClientTag } from '../../entities/Tag';
import RootStore from './RootStore';
import { remote } from 'electron';

interface IHotkeyMap {
  // Outerliner actions
  toggleOutliner: string;
  openOutlinerImport: string;
  openOutlinerTags: string;
  openOutlinerSearch: string;

  // Inspector actions
  toggleInspector: string;

  // Toolbar actions (these should only be active when the content area is focused)
  openTagSelector: string;
  deleteSelectedFiles: string;
  selectAllFiles: string;
  deselectAllFiles: string;

  // Misc
  reload: string;
  openDevTools: string;
}

const defaultHotkeyMap: IHotkeyMap = {
  toggleOutliner: '1',
  toggleInspector: '2',
  openOutlinerImport: 'shift + 1',
  openOutlinerTags: 'shift + 2',
  openOutlinerSearch: 'shift + 3',
  openTagSelector: 't',
  deleteSelectedFiles: 'del',
  selectAllFiles: 'mod + a',
  deselectAllFiles: 'mod + d',
  reload: 'f5',
  openDevTools: 'f12',
};

interface IHotkeyMap {
  // Outerliner actions
  toggleOutliner: string;
  openOutlinerImport: string;
  openOutlinerTags: string;
  openOutlinerSearch: string;

  // Inspector actions
  toggleInspector: string;
  toggleSettings: string;

  // Toolbar actions (these should only be active when the content area is focused)
  openTagSelector: string;
  deleteSelectedFiles: string;
  selectAllFiles: string;
  deselectAllFiles: string;
}

const defaultHotkeyMap: IHotkeyMap = {
  toggleOutliner: '1',
  toggleInspector: '2',
  openOutlinerImport: 'shift + 1',
  openOutlinerTags: 'shift + 2',
  openOutlinerSearch: 'shift + 3',
  openTagSelector: 't',
  toggleSettings: 's',
  deleteSelectedFiles: 'del',
  selectAllFiles: 'mod + a',
  deselectAllFiles: 'mod + d',
};

/**
 * From: https://mobx.js.org/best/store.html
 * Things you will typically find in UI stores:
 * - Session information
 * - Information about how far your application has loaded
 * - Information that will not be stored in the backend
 * - Information that affects the UI globally:
 *  - Window dimensions
 *  - Accessibility information
 *  - Current language
 *  - Currently active theme
 * - User interface state as soon as it affects multiple, further unrelated components:
 *  - Current selection
 *  - Visibility of toolbars, etc.
 *  - State of a wizard
 *  - State of a global overlay
 */
class UiStore {
  rootStore: RootStore;

  @observable isInitialized = false;

  // Theme
  @observable theme: 'LIGHT' | 'DARK' = 'DARK';

  // FullScreen
  @observable fullscreen: boolean = false;

  // UI
  @observable outlinerPage: 'IMPORT' | 'TAGS' | 'SEARCH' = 'TAGS';
  @observable isOutlinerOpen: boolean = true;
  @observable isInspectorOpen: boolean = true;
  @observable isSettingsOpen: boolean = false;
  @observable isToolbarTagSelectorOpen: boolean = false;

  // Selections
  // Observable arrays recommended like this here https://github.com/mobxjs/mobx/issues/669#issuecomment-269119270
  readonly fileSelection = observable<ID>([]);
  readonly tagSelection = observable<ID>([]);

  @observable hotkeyMap: IHotkeyMap = defaultHotkeyMap;

  @computed get clientFileSelection(): ClientFile[] {
    return this.fileSelection.map((id) =>
      this.rootStore.fileStore.fileList.find((f) => f.id === id),
    ) as ClientFile[];
  }

  @computed get clientTagSelection(): ClientTag[] {
    return this.tagSelection.map((id) =>
      this.rootStore.tagStore.tagList.find((t) => t.id === id),
    ) as ClientTag[];
  }

  constructor(rootStore: RootStore) {
    this.rootStore = rootStore;
  }

  /////////////////// Selection actions ///////////////////
  @action selectFile(file: ClientFile) {
    this.fileSelection.push(file.id);
  }

  @action deselectFile(file: ClientFile) {
    this.fileSelection.remove(file.id);
  }

  @action.bound selectAllFiles() {
    this.fileSelection.clear();
    this.fileSelection.push(...this.rootStore.fileStore.fileList.map((f) => f.id));
  }

  @action.bound deselectAllFiles() {
    this.fileSelection.clear();
  }

  @action selectTag(tag: ClientTag) {
    this.tagSelection.push(tag.id);
    this.cleanFileSelection();
    this.rootStore.fileStore.fetchFilesByTagIDs(this.tagSelection);
  }

  @action deselectTag(tag: ClientTag) {
    this.tagSelection.remove(tag.id);
    this.cleanFileSelection();
    this.rootStore.fileStore.fetchFilesByTagIDs(this.tagSelection);
  }

  @action clearTagSelection() {
    this.tagSelection.clear();
    this.rootStore.fileStore.fetchFilesByTagIDs(this.tagSelection);
  }

  /////////////////// UI Actions ///////////////////
<<<<<<< HEAD
  // @action.bound toggleOutliner() {
  //   // todo: fix toggle outerliner
  //   console.log('Todo: Toggle outliner!');
  //   // this.outlinerPage = 'NONE';
  // }
  @action.bound toggleOutliner() { this.isOutlinerOpen = !this.isOutlinerOpen; }
=======
  @action.bound toggleOutliner() {
    // todo: fix toggle outerliner
    console.log('Todo: Toggle outliner!');
    // this.outlinerPage = 'NONE';
  }

>>>>>>> 91b9c4aa
  @action.bound openOutlinerImport() { this.outlinerPage = 'IMPORT'; }
  @action.bound openOutlinerTags() { this.outlinerPage = 'TAGS'; }
  @action.bound openOutlinerSearch() { this.outlinerPage = 'SEARCH'; }

  @action.bound toggleInspector() { this.isInspectorOpen = !this.isInspectorOpen; }
<<<<<<< HEAD
  @action.bound toggleSettings() { this.isSettingsOpen = !this.isSettingsOpen; }
=======
>>>>>>> 91b9c4aa

  @action.bound toggleToolbarTagSelector() {
    this.isToolbarTagSelectorOpen = this.fileSelection.length > 0 && !this.isToolbarTagSelectorOpen;
  }
  @action.bound openToolbarTagSelector() { this.isToolbarTagSelectorOpen = this.fileSelection.length > 0; }
  @action.bound closeToolbarTagSelector() { this.isToolbarTagSelectorOpen = false; }

<<<<<<< HEAD
=======
  @action.bound toggleSettings() { this.isSettingsOpen = !this.isSettingsOpen; }
  @action.bound toggleTheme() { this.theme = (this.theme === 'DARK' ? 'LIGHT' : 'DARK'); }

  @action.bound toggleDevtools() { remote.getCurrentWebContents().toggleDevTools(); }
  @action.bound reload() { remote.getCurrentWindow().reload(); }

>>>>>>> 91b9c4aa
  /////////////////// Helper methods ///////////////////
  /**
   * Deselect files that are not tagged with any tag in the current tag selection
   */
  private cleanFileSelection() {
    this.clientFileSelection.forEach((file) => {
      if (!file.tags.some((t) => this.tagSelection.includes(t))) {
        this.deselectFile(file);
      }
    });
  }

}

export default UiStore;<|MERGE_RESOLUTION|>--- conflicted
+++ resolved
@@ -166,30 +166,16 @@
   }
 
   /////////////////// UI Actions ///////////////////
-<<<<<<< HEAD
-  // @action.bound toggleOutliner() {
-  //   // todo: fix toggle outerliner
-  //   console.log('Todo: Toggle outliner!');
-  //   // this.outlinerPage = 'NONE';
-  // }
   @action.bound toggleOutliner() { this.isOutlinerOpen = !this.isOutlinerOpen; }
-=======
-  @action.bound toggleOutliner() {
-    // todo: fix toggle outerliner
-    console.log('Todo: Toggle outliner!');
-    // this.outlinerPage = 'NONE';
-  }
-
->>>>>>> 91b9c4aa
+
   @action.bound openOutlinerImport() { this.outlinerPage = 'IMPORT'; }
   @action.bound openOutlinerTags() { this.outlinerPage = 'TAGS'; }
   @action.bound openOutlinerSearch() { this.outlinerPage = 'SEARCH'; }
 
   @action.bound toggleInspector() { this.isInspectorOpen = !this.isInspectorOpen; }
-<<<<<<< HEAD
   @action.bound toggleSettings() { this.isSettingsOpen = !this.isSettingsOpen; }
-=======
->>>>>>> 91b9c4aa
+  @action.bound toggleTheme() { this.theme = (this.theme === 'DARK' ? 'LIGHT' : 'DARK'); }
+
 
   @action.bound toggleToolbarTagSelector() {
     this.isToolbarTagSelectorOpen = this.fileSelection.length > 0 && !this.isToolbarTagSelectorOpen;
@@ -197,15 +183,9 @@
   @action.bound openToolbarTagSelector() { this.isToolbarTagSelectorOpen = this.fileSelection.length > 0; }
   @action.bound closeToolbarTagSelector() { this.isToolbarTagSelectorOpen = false; }
 
-<<<<<<< HEAD
-=======
-  @action.bound toggleSettings() { this.isSettingsOpen = !this.isSettingsOpen; }
-  @action.bound toggleTheme() { this.theme = (this.theme === 'DARK' ? 'LIGHT' : 'DARK'); }
-
   @action.bound toggleDevtools() { remote.getCurrentWebContents().toggleDevTools(); }
   @action.bound reload() { remote.getCurrentWindow().reload(); }
 
->>>>>>> 91b9c4aa
   /////////////////// Helper methods ///////////////////
   /**
    * Deselect files that are not tagged with any tag in the current tag selection
