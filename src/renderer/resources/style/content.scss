--- conflicted
+++ resolved
@@ -180,12 +180,7 @@
     padding: 0.4em 0.4rem 0.15rem 0.4rem;
     position: absolute;
     bottom: 0;
-<<<<<<< HEAD
-
-    >* {
-=======
     > * {
->>>>>>> 128b1df0
       margin: 0.25em;
     }
   }
@@ -265,14 +260,8 @@
     align-self: end;
   }
 }
-<<<<<<< HEAD
-
-.list div div>div:nth-child(2n + 0) {
-  background-color: rgba(102, 102, 102, 0.1);
-=======
 .list div div > .list-item-even {
   background-color: rgba(102, 102, 102, 0.045);
->>>>>>> 128b1df0
   // padding: .3rem 0
 }
 // .list div div > .list-item-uneven {
@@ -332,10 +321,7 @@
     max-height: var(--thumbnail-size);
     overflow: hidden; // can't scroll while dropping
   }
-<<<<<<< HEAD
   
-=======
->>>>>>> 128b1df0
   // display: flex;
   // span:nth-child(3) {
   //   z-index: -1;
@@ -357,18 +343,7 @@
     top: 49%;
     left: 50%;
   }
-<<<<<<< HEAD
-
-  span {
-    display: none;
-  }
-
-  .thumbnailTags {
-    display: none;
-  }
-
-=======
->>>>>>> 128b1df0
+
   &.selected img {
     transform: translateX(-50%) translateY(-50%) scale(0.9);
   }
