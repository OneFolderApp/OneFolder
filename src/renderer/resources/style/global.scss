// Styling to match Allusion Mockups
$pt-transition-ease: cubic-bezier(0.4, 1, 0.75, 0.9) !default;
$pt-transition-ease2: cubic-bezier(0.4, 0, 0.2, 1) !default;
$pt-transition-ease3: cubic-bezier(0.4, 0, 0.2, 1) 0.8s !default;
$pt-transition-ease-bounce: cubic-bezier(0.54, 1.12, 0.38, 1.11) !default;
$pt-transition-duration: 100ms !default;

// Page layout
html {
  height: 100%;
  // margin-top: 24px;
  background: $dark-gray0;
  -webkit-font-smoothing: antialiased;
}

body {
  background: $dark-gray0;
  margin: 0px;
  width: 100%;
  height: 100%;
  overflow: hidden;
  font-family: -apple-system, 'BlinkMacSystemFont', 'Segoe UI', 'Roboto', 'Oxygen', 'Ubuntu',
    'Cantarell', 'Open Sans', 'Helvetica Neue', 'Icons16', sans-serif;
  .bp3-light {
    color: $light-gray1;
  }
}

#app {
  --outliner-width: 16em;
  --inspector-width: 24em;
  --toolbar-height: 2.4rem;
  --content-area-height: calc(100vh - var(--toolbar-height));
  --thumbnail-size: 250px;
  height: 100%;
}

// Override standard CSS attributes
pre {
  word-wrap: break-word;
  white-space: initial;
  // margin: 2px;
}
.bp3-dark {
  pre {
    font-family: unset;
    background: rgba(1, 1, 1, 0.1);
    padding: 6px;
    border-radius: 6px;
  }
}

// Test with vertical sidenav
.vertical-toolbar {
  --toolbar-height: 100vh !important;
  --toolbar-width: 2.8rem !important;
  --content-area-height: 100vh !important;
  height: 100%;
}
.vertical-toolbar #layoutContainer {
  display: grid;
  grid-template-columns: var(--toolbar-width) min-content 1fr min-content;
  grid-template-areas: 'toolbar outliner main inspector';
}
.vertical-toolbar #toolbar {
  grid-area: toolbar;
  width: 2.8rem !important;
  display: flex;
  flex-wrap: wrap;
  flex-direction: column;
  justify-content: space-between;
  align-items: center;
  padding: 0.5rem 0;
  z-index: 1000;
  #outliner-toolbar > div,
  #main-toolbar > div,
  #inspector-toolbar > div {
    text-align: center;
  align-content: center;
  }
  border-right: 2px solid #14181a !important;
  .bp3-button {
    max-width: 30px;
  }
}

.vertical-toolbar #toolbar #main-toolbar {
  display: flex;
  flex-direction: column;
  top: 20%;
  left: 0px !important;
  width: var(--toolbar-width) !important;
  height: 40%;
}

.vertical-toolbar #toolbar > * > * {
  display: flex !important;
  flex-wrap: wrap !important;
  flex-direction: column !important;
  justify-content: space-between;
  // margin: 0 auto;
}

// Toolbar items
#toolbar #main-toolbar {
  .bp3-button:empty::before,
  .bp3-button > :first-child {
      margin: 0 !important;
  }
  #outliner-toolbar,
  #inspector-toolbar {
    width: var(--toolbar-width) !important;
  }
}

.vertical-toolbar {
  #toolbar {
    .bp3-button:empty::before,
    .bp3-button > :first-child {
      margin: 0 !important;
    }
    #outliner-toolbar,
    #inspector-toolbar {
      width: var(--toolbar-width) !important;
    }
    #main-toolbar {
      div:nth-child(1) span:nth-child(2),
      div:nth-child(2) > button:nth-child(1) span:nth-child(1) {
        visibility: hidden;
        display: none;
      }
      div:nth-child(1) button {
        flex-wrap: wrap;
        // flex-direction: column;
        // text-align: -webkit-center;
        // align-items: flex-start;
      }
      div:nth-child(1) span:nth-child(2) {
        /* background: red !important; */
        visibility: visible;
        display: flex;
        align-items: center;
        text-orientation: upright;
        writing-mode: vertical-rl;
        overflow: hidden;
        width: initial;
        height: 4rem;
      }
      div:nth-child(2) button {
        width: -webkit-fill-available;
      }
    }
  }
}

.sidenav #toolbar {
  width: 2rem !important;
  height: 100vh;
  display: flex !important;
}

.sidenav #outliner {
  left: 2rem;
  position: relative;
}

.sidenav #outliner {
  left: 2rem;
  top: 0 rem;
  position: absolute;
}

// .sidenav main {
/* position: absolute; */
/* top: 0; */
// }

.sidenav #inspector {
  grid-area: inspector;
  /* top: 0; */
  /* position: absolute; */
}

.preloader {
  font-size: 18px;
  font-weight: 700;
  font-family: -apple-system, 'BlinkMacSystemFont', 'Segoe UI', 'Roboto', 'Oxygen', 'Ubuntu',
    'Cantarell', 'Open Sans', 'Helvetica Neue', 'Icons16', sans-serif;
  -webkit-font-smoothing: antialiased;
}

main {
  grid-area: main;
  display: flex;
  flex-flow: column;
}

#layoutContainer {
  display: grid;
  grid-template-rows: var(--toolbar-height) var(--content-area-height);
  grid-template-columns: min-content 1fr min-content;
  grid-template-areas:
    'toolbar toolbar toolbar'
    'outliner main inspector';

  &.bp3-dark {
    background: $dark-gray0;
  }
  &.bp3-light {
    background: $light-gray5;
  }
}

// Global component layout
.popoverContent {
  padding: 0.5em;
  max-width: 32em;
  #tag .custom-icon {
    margin-top: 0;
    margin-right: 20px;
    font-size: 40px;
  }
  #fileTag {
    padding: 0.75rem !important;
  }
}
.contextMenuTarget {
  outline-color: $pt-intent-primary;
  outline-width: 2px;
  outline-offset: -2px;
  outline-style: solid;
}

// Default browser CSS overrides
/* Prevent text selection in all HTML elements for more native feel */
*,
*::after,
*::before {
  -webkit-user-select: none;
}
// Disable default outline on focused elements (e.g. clicked buttons)
:focus {
  outline: none !important;
  // background: rgba(255, 255, 255, 0.05) !important;
}
// Don't allow images to be dragged from within the app
img {
  -webkit-user-drag: none;
}

// Custom scrollbar style
::-webkit-scrollbar {
  width: 10px;
}

/* Track */
::-webkit-scrollbar-track {
  background-color: $dark-gray3;
}
.bp3-popover-backdrop {
  background: rgba(16, 22, 26, 0); //Set 2 zero for now
}
.bp3-popover-content,
.bp3-drawer,
.bp3-overlay {
  ::-webkit-scrollbar-track {
    background-color: $light-gray4;
  }
}

/* Handle */
::-webkit-scrollbar-thumb {
  background-color: $dark-gray5;
}
.bp3-popover-content,
.bp3-drawer,
.bp3-overlay {
  ::-webkit-scrollbar-thumb {
    background-color: $light-gray2;
  }
}

/* Handle on hover */
::-webkit-scrollbar-thumb:hover {
  background-color: $dark-gray0;
}
.bp3-popover-content ::-webkit-scrollbar-thumb:hover {
  background-color: $light-gray1;
}

///////////////////////////////// Custom Hover tooltip /////////////////////////////////
[data-right],
[data-left] {
  position: relative !important;
  z-index: auto;
}
[data-right]:after {
  content: attr(data-right);
  position: absolute !important;
  max-width: 600px !important;
  min-width: max-content;
  left: 1rem;
  top: 0.25rem; //Fix for z-index issue
  margin-left: 1.5rem;
  margin-top: 1.5rem;
  text-align: left;
  line-height: 1.5;
  padding: 0.55rem 0.8rem;
  background: $blue1;
  color: white;
  z-index: auto;
  // white-space: nowrap;
  border-radius: 5px;
  box-shadow: 0 30px 90px 0px #14181a, 0px 0px 0px 0px #14181a !important;
  opacity: 0;
  visibility: hidden;
  pointer-events: none;
}
[data-right]:hover:after,
[data-left]:hover:after {
  opacity: 1;
  transition: all 0.2s $pt-transition-ease3; // Tooltip needs delay!
  visibility: visible;
  position: absolute;
  z-index: 1000;
}
[data-left]:after {
  content: attr(data-left);
  position: absolute !important;
  max-width: 600px !important;
  min-width: max-content;
  right: 1rem;
  top: 1rem;
  margin-left: 1.5rem;
  margin-top: 1.5rem;
  text-align: left;
  line-height: 1.5;
  padding: 0.55rem 0.8rem;
  background: $blue1;
  color: white;
  z-index: auto;
  // white-space: nowrap;
  border-radius: 5px;
  box-shadow: 0 30px 90px 0px #14181a, 0px 0px 0px 0px #14181a !important;
  opacity: 0;
  visibility: hidden;
}

///////////////////////////////// Theme Colours /////////////////////////////////
// Todo: The nice thing about variables is that we can change them depending on the theme,
// instead of switching colors around like this
// Dark
.bp3-dark {
  #toolbar,
  #inspector,
  nav,
  #outliner {
    background-color: $dark-gray1;
  }
  background-color: $dark-gray1;
}

// Light
.bp3-light {
  #toolbar,
  #inspector,
  nav,
  #outliner {
    background-color: $light-gray5 !important;
  }
  background-color: $light-gray5 !important;
}

///////////////////////////////// Media Queries /////////////////////////////////
@media (min-width: 1601px) {
  .grid.thumbnail,
  .grid.thumbnail img,
  .list.thumbnail img {
    width: 350px !important;
    height: 350px !important;
  }
}
@media (min-width: 1281px) {
  .grid.thumbnail,
  .grid.thumbnail img,
  .list.thumbnail img {
    width: 260px !important;
    height: 260px !important;
  }
}
@media (max-width: 1280px) {
  .grid.thumbnail,
  .grid.thumbnail img,
  .list.thumbnail img {
    width: 225px !important;
    height: 225px !important;
  }
}
@media (max-width: 960px) {
  #main-toolbar {
    left: 25% !important;
    width: 50% !important;
    #spacer {
      display: none;
      visibility: hidden;
    }
  }
  .grid.thumbnail,
  .grid.thumbnail img,
  .list.thumbnail img {
    width: 150px !important;
    height: 150px !important;
  }
}
@media (max-width: 720px) {
  #main-toolbar {
    left: 20% !important;
    width: 60% !important;
    #spacer {
      display: none;
      visibility: hidden;
    }
  }
}
@media (max-width: 540px) {
  #app {
    --toolbar-height: 4.8rem;
  }
  #toolbar {
    align-items: flex-start !important;
    height: 4.8rem;
    #outliner-toolbar,
    #inspector-toolbar {
      top: 1.4rem;
      position: inherit;
    }
  }
  #main-toolbar {
    left: 0 !important;
    width: 100% !important;
    top: 2.2rem !important;
    padding: 0.25rem 0.5rem !important;
    #spacer {
      display: none;
      visibility: hidden;
    }
  }
  .slide.thumbnail {
    height: calc(50vh - 4.8rem) !important;
  }
}

// Outliner dimensions
// --outliner-width + --thumbnail-size
@media (max-width: 40em) {
  #inspector.inspectorOpen {
    min-width: 0;
  }
}

// --outliner-width
@media (max-width: 20em) {
  #inspector {
    display: none;
  }

  nav {
    display: none;
  }
  #toolbar #media {
    display: none;
  }
  .bp3-button-group {
    width: 100%;
  }
}

///////////////////////////////// Misc /////////////////////////////////
// Error boundary (when app crashes)
.error-boundary {
  grid-area: main;

  .bp3-non-ideal-state > * {
    max-width: 500px;
  }

  .message {
    text-align: left;
    width: 800px;
    max-width: 800px;
  }
}

// Change icon color (black/white) based on its intent (like Blueprint's built-in icons)
.custom-icon * {
  fill: currentColor;
}
.bp3-overlay-content {
  display: flex;
  align-items: center;
}
.drop-overlay-content {
  // top: 0;
  // left: calc(50vw - 200px);
  margin: auto calc(50% - 200px);
  // margin: 15vh 0;
  width: 400px;
  // position: absolute;
  padding: 20px !important;

  .quick-tags {
    text-align: center;
    margin-top: 20px !important;
  }
}

.bp3-tree-node-content .custom-icon {
  color: inherit !important;
}

.bp3-icon-eye {
  cursor: none;
}
.custom-icon-128 > * {
  height: 8rem !important;
  width: 8rem !important;
}
.custom-icon-64 > * {
  height: 4rem !important;
  width: 4rem !important;
}
.custom-icon-14 > * {
  height: 0.875rem !important;
  width: 0.875rem !important;
  display: block;
}
.bp3-alert .custom-icon,
.custom-icon-32 > * {
  height: 2rem !important;
  width: 2rem !important;
}
.fillWidth {
  width: 100%;
}

<<<<<<< HEAD
=======
#imageViewer {
  content: 'Close';
  color: $light-gray1;
  position: fixed;
  top: 0;
  left: 0;
  width: 100%;
  height: 100%;
  background-color: #14181adb;
  z-index: 1001;
  cursor: url(../renderer/resources/icons/close_24x.png), auto;

  #fullImage {
    position: absolute;
    top: 50%;
    left: 50%;
    transform: translate(-50%, -50%);
    box-shadow: 0 0 128px rgba(0, 0, 0, 0.5);
    background-color: rgba(1, 1, 1, 0.5);
    transition: width 0.1s ease-in-out, height 0.1s ease-in-out;
  }

  .zoomIn {
    cursor: zoom-in;
    width: auto;
    height: calc(100vh - 6rem);
  }

  .zoomOut {
    cursor: zoom-out;
  }
}

>>>>>>> e22a2354
#zoomableSlideImage {
  width: 100%;
  height: 100%;

  display: flex;
  flex-direction: column;
  justify-content: center;
  align-items: center;

  img {
    transition: width 0.1s ease-in-out, height 0.1s ease-in-out;
    vertical-align: middle;
    height: 100%;
    width: 100%;
    object-fit: contain;

    &.no-drag {
      // No transform transition when dragging, since also applies to zoom (scale) otherwise
      transition: transform 0.1s ease-in-out;
    }
  }
}

#zoomableImage {
  height: 100vh;
  display: flex;
  flex-direction: column;

  > div {
    flex: auto;
    position: relative;

    .sideButton {
      top: 0;
      opacity: 0;
      height: 100%;
      width: 48px;
      transition: opacity 0.2s ease-in-out;
      position: absolute;

      > span {
        position: absolute;
        height: 48px;
        margin-top: -24px;
        top: 50%;
        color: white;
        filter: drop-shadow(0px 3px 4px rgba(0, 0, 0, 0.5));
      }
    }

    .sideButton:hover {
      opacity: 1;
    }

    #backButton {
      top: 0;
      position: absolute;
    }
  }
}

.color-black {
  color: black;
  transition: color 0.2s ease;
}

.color-white {
  color: white;
  transition: color 0.2s ease;
}

.ellipsis {
  white-space: nowrap;
  overflow: hidden;
  text-overflow: ellipsis;
}

.ellipsis-left {
  white-space: nowrap;
  overflow: hidden;
  text-overflow: ellipsis;
  direction: rtl;
  text-align: left;
}<|MERGE_RESOLUTION|>--- conflicted
+++ resolved
@@ -543,42 +543,6 @@
   width: 100%;
 }
 
-<<<<<<< HEAD
-=======
-#imageViewer {
-  content: 'Close';
-  color: $light-gray1;
-  position: fixed;
-  top: 0;
-  left: 0;
-  width: 100%;
-  height: 100%;
-  background-color: #14181adb;
-  z-index: 1001;
-  cursor: url(../renderer/resources/icons/close_24x.png), auto;
-
-  #fullImage {
-    position: absolute;
-    top: 50%;
-    left: 50%;
-    transform: translate(-50%, -50%);
-    box-shadow: 0 0 128px rgba(0, 0, 0, 0.5);
-    background-color: rgba(1, 1, 1, 0.5);
-    transition: width 0.1s ease-in-out, height 0.1s ease-in-out;
-  }
-
-  .zoomIn {
-    cursor: zoom-in;
-    width: auto;
-    height: calc(100vh - 6rem);
-  }
-
-  .zoomOut {
-    cursor: zoom-out;
-  }
-}
-
->>>>>>> e22a2354
 #zoomableSlideImage {
   width: 100%;
   height: 100%;
