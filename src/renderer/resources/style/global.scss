// Page layout
html {
  height: 100%;
  // margin-top: 24px;
  background: $dark-gray1;
  -webkit-font-smoothing: antialiased;
}

body {
  background: $dark-gray1;
  margin: 0px;
  width: 100%;
  height: 100%;
  overflow: hidden;

  .bp3-light {
    color: $light-gray1;
  }
}

#app {
  --outliner-width: 16em;
  --inspector-width: 24em;
  --toolbar-height: 2.4rem;
  --content-area-height: calc(100vh - var(--toolbar-height));
  height: 100%;
}

main {
  grid-area: main;
  overflow: hidden; //temp fix for double scrollbar
}

#layoutContainer {
  display: grid;
  grid-template-rows: var(--toolbar-height) var(--content-area-height);
  grid-template-columns: min-content 1fr min-content;
  grid-template-areas:
    "toolbar toolbar toolbar"
    "outliner main inspector";

  &.bp3-dark {
    background: $dark-gray1;
  }
  &.bp3-light {
    background: $light-gray5;
  }
}

// Global component layout
.popoverContent {
  padding: 0.5em;
  max-width: 32em;
}

.contextMenuTarget {
  outline-color: $pt-intent-primary;
  outline-width: 2px;
  outline-offset: -2px;
  outline-style: solid;
}

// Default browser CSS overrides
/* Prevent text selection in all HTML elements for more native feel */
*,
*::after,
*::before {
  -webkit-user-select: none;
}
// Disable default outline on focused elements (e.g. clicked buttons)
:focus {
  outline: none !important;
}

// Custom scrollbar style
::-webkit-scrollbar {
  width: 10px;
}

/* Track */
::-webkit-scrollbar-track {
  background-color: $dark-gray3;
}
.bp3-popover-content,
.bp3-drawer,
.bp3-overlay {
  ::-webkit-scrollbar-track {
    background-color: $light-gray4;
  }
}

/* Handle */
::-webkit-scrollbar-thumb {
  background-color: $dark-gray5;
}
.bp3-popover-content,
.bp3-drawer,
.bp3-overlay {
  ::-webkit-scrollbar-thumb {
    background-color: $light-gray2;
  }
}

/* Handle on hover */
::-webkit-scrollbar-thumb:hover {
  background-color: $dark-gray1;
}
.bp3-popover-content ::-webkit-scrollbar-thumb:hover {
  background-color: $light-gray1;
}

///////////////////////////////// Custom Hover tooltip /////////////////////////////////
[data-right],
[data-left] {
  position: relative !important;
  z-index: auto;
}
[data-right]:after {
  content: attr(data-right);
  position: absolute !important;
  max-width: 600px !important;
  min-width: max-content;
  left: 1rem;
  top: 1rem;
  margin-left: 1.5rem;
  margin-top: 1.5rem;
  text-align: left;
  line-height: 1.5;
  padding: 0.55rem 0.8rem;
  background: $blue1;
  color: white;
  z-index: auto;
  // white-space: nowrap;
  border-radius: 5px;
  box-shadow: 0 30px 90px 0px #181818, 0px 0px 0px 0px #181818 !important;
  opacity: 0;
  visibility: hidden;
}
[data-right]:hover:after,
[data-left]:hover:after {
  opacity: 1;
  transition: all 0.2s cubic-bezier(0.4, 0, 0.2, 1) 1s;
  visibility: visible;
  position: absolute;
  z-index: 1000;
}
[data-left]:after {
  content: attr(data-left);
  position: absolute !important;
  max-width: 600px !important;
  min-width: max-content;
  right: 1rem;
  top: 1rem;
  margin-left: 1.5rem;
  margin-top: 1.5rem;
  text-align: left;
  line-height: 1.5;
  padding: 0.55rem 0.8rem;
  background: $blue1;
  color: white;
  z-index: auto;
  // white-space: nowrap;
  border-radius: 5px;
  box-shadow: 0 30px 90px 0px #181818, 0px 0px 0px 0px #181818 !important;
  opacity: 0;
  visibility: hidden;
}

///////////////////////////////// Theme Colours /////////////////////////////////
// Dark
.bp3-dark,
.bp3-dark #toolbar,
.bp3-dark #inspector,
.bp3-dark nav,
.bp3-dark #outliner {
  background-color: $dark-gray2;
}

// Light
.bp3-light,
.bp3-light #toolbar,
.bp3-light #inspector,
.bp3-light nav,
.bp3-light #outliner {
  background-color: $light-gray5 !important;
}

///////////////////////////////// Media Queries /////////////////////////////////
@media (min-width: 1601px) {
  .grid.thumbnail,
  .grid.thumbnail img,
  .list.thumbnail img {
    width: 350px !important;
    height: 350px !important;
  }
}
@media (min-width: 1281px) {
  .grid.thumbnail,
  .grid.thumbnail img,
  .list.thumbnail img {
    width: 260px !important;
    height: 260px !important;
  }
}
@media (max-width: 1280px) {
  .grid.thumbnail,
  .grid.thumbnail img,
  .list.thumbnail img {
    width: 225px !important;
    height: 225px !important;
  }
}
@media (max-width: 960px) {
  #main-toolbar {
    left: 25% !important;
    width: 50% !important;
    #spacer {
      display: none;
      visibility: hidden;
    }
  }
  .grid.thumbnail,
  .grid.thumbnail img,
  .list.thumbnail img {
    width: 150px !important;
    height: 150px !important;
  }
}
@media (max-width: 720px) {
  #main-toolbar {
    left: 20% !important;
    width: 60% !important;
    #spacer {
      display: none;
      visibility: hidden;
    }
  }
}
@media (max-width: 540px) {
  #app {
    --toolbar-height: 4.8rem;
  }
  #toolbar {
    align-items: flex-start !important;
    height: 4.8rem;
    #outliner-toolbar,
    #inspector-toolbar {
      top: 1.4rem;
      position: inherit;
    }
  }
  #main-toolbar {
    left: 0 !important;
    width: 100% !important;
    top: 2.2rem !important;
    padding: 0.25rem 0.5rem !important;
    #spacer {
      display: none;
      visibility: hidden;
    }
  }
  .slide.thumbnail {
    height: calc(50vh - 4.8rem) !important;
  }
}

// Outliner dimensions
// --outliner-width + --thumbnail-size
@media (max-width: 40em) {
  #inspector.inspectorOpen {
    min-width: 0;
  }
}

// --outliner-width
@media (max-width: 20em) {
  #inspector {
    display: none;
  }

  nav {
    display: none;
  }
  #toolbar #media {
    display: none;
  }
  .bp3-button-group {
    width: 100%;
  }
}

///////////////////////////////// Misc /////////////////////////////////
// Error boundary (when app crashes)
.error-boundary {
  grid-area: main;

  .bp3-non-ideal-state > * {
    max-width: 500px;
  }

  .message {
    text-align: left;
    width: 800px;
    max-width: 800px;
  }
}

// Change icon color (black/white) based on its intent (like Blueprint's built-in icons)
.custom-icon * {
  fill: currentColor;
}
<<<<<<< HEAD
.bp3-icon-eye {
  cursor: none;
}
.custom-icon-128 > * {
  height: 8rem !important;
  width: 8rem !important;
}
.custom-icon-64 > * {
  height: 4rem !important;
  width: 4rem !important;
=======

.fillWidth {
  width: 100%;
>>>>>>> c1045aa9
}<|MERGE_RESOLUTION|>--- conflicted
+++ resolved
@@ -309,7 +309,6 @@
 .custom-icon * {
   fill: currentColor;
 }
-<<<<<<< HEAD
 .bp3-icon-eye {
   cursor: none;
 }
@@ -320,9 +319,7 @@
 .custom-icon-64 > * {
   height: 4rem !important;
   width: 4rem !important;
-=======
 
 .fillWidth {
   width: 100%;
->>>>>>> c1045aa9
 }