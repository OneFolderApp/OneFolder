///////////////////////////////// Outliner /////////////////////////////////
nav {
  grid-area: outliner;
  overflow-y: auto;
  overflow-x: hidden;
  flex-shrink: 0;
  width: 0;
  min-width: 0;
  transition: min-width 0.2s $pt-transition-ease2;

  // Putt 2 buttons at bottom
  // display: flex;
  // flex-direction: column;

  &.outlinerOpen {
    min-width: var(--outliner-width);
    width: 16rem;

    button.bp3-button.bp3-minimal {
      opacity: 0;
      border-radius: 0;
      margin-bottom: 1px;
      border-bottom: 1px solid #ffffff00;
      transition: 0.2s $pt-transition-ease2;
    }
  }

  // > * {
  //   // Don't squash content of nav during parent transition
  //   // BReaks with buttons
  //   // width: 16rem;
  // }

  .bp3-dark {
    background: $dark-gray2;
  }

  &.outlinerOpen #import {
    overflow: visible !important;
  }

  .bp3-heading {
    margin: 0.5em 1rem;
  }
}

// #search-form,
#import {
  margin: 0.5em 1rem;
  outline: none;
}

// .outlinerOpen button.bp3-button.bp3-minimal {
//   opacity: 0;
//   transition: .2s cubic-bezier(0.4, 0.0, 0.2, 1);
// }

///////////////////////////////// Import /////////////////////////////////
#import,
// #search-form,
.gallery,
.error-boundary,
.inspectorOpen {
  // .error-boundary
  > button,
  .button.bp3-fill,
  button.bp3-button.bp3-fill,
  .bp3-non-ideal-state button.bp3-button,
  .bp3-button:not([class*='bp3-intent-']) {
    color: $light-gray2;
  }

  > button,
  .button.bp3-fill,
  .bp3-non-ideal-state button.bp3-button {
    margin-bottom: 0.5rem;
  }

  button.bp3-fill,
  // .bp3-non-ideal-state button.bp3-button:not(.bp3-intent-primary),
  .bp3-button:not([class*="bp3-intent-warning"]):not([class*="bp3-intent-danger"]):not([class*="bp3-intent-primary"]):not([title]):not(.bp3-dialog-close-button):not(.bp3-minimal) {
    // .bp3-multi-select .bp3-minimal {
    background: $light-gray1-trans;
    color: $light-gray2;
  }
  .bp3-input.bp3-minimal {
    background: none !important;
  }
  .bp3-non-ideal-state button.bp3-button:not(.bp3-intent-primary),
  .bp3-button:not([class*='bp3-intent-warning']):not([class*='bp3-intent-danger']) {
    // .bp3-icon > svg:not([fill]) {
    color: $light-gray3;
  }

  button.bp3-intent-primary {
    background: $light-gray0-trans !important;
  }

  button.bp3-intent-primary {
    background: $light-gray0-trans !important;
  }
}

#search-form {
  button {
    &.bp3-intent-primary {
      background: $blue1;
      color: $light-gray4;
      box-shadow: none !important;
    }

    &.bp3-fill:not([class*='bp3-intent-primary']) {
      border: 1.3px solid $light-gray5-trans !important;
      color: #495057;
      background: none;
    }

    &:hover {
      background-color: $dark-gray3;
      color: $light-gray5;
    }
  }
  .bp3-input button:hover {
    background-color: transparent !important;
  }
  .add-remove {
    button {
      &.bp3-fill:not([class*='bp3-intent-primary']),
      &.bp3-button:not([class*='bp3-intent-primary']) {
        background: $light-gray5-trans;
        color: $light-gray1 !important;
      }
      .custom-icon {
        color: $dark-gray4;
      }
      &:hover {
        background-color: $light-gray6-trans !important;
        color: $light-gray5;
      }
    }
  }
}

.bp3-overlay .bp3-button:not([class*="bp3-intent-"]):not(.bp3-dialog-close-button):not(.bp3-minimal) {
  background: $light-gray1-trans;
  color: $light-gray2;
}


///////////////////////////////// Tag hierarchy /////////////////////////////////
.outliner-header-wrapper {
  display: flex;
  min-height: 39px;
  background: transparent !important;
  cursor: pointer;

  h4 {
    margin-left: 4px;
    margin-right: auto;
      // caret icon
    > .bp3-icon {
      margin-right: 8px;
      margin-bottom: 2px;
    }
  }
}

#outliner {
  > div:hover .outliner-header-wrapper:not(last-child) > * {
    opacity: 1;
  }
}

nav .bp3-tree {
  background-color: $dark-gray2;
  overflow: auto;

  .bp3-tree-root {
    overflow: hidden;
  }
}

.bp3-light {
  background-color: $light-gray2;
}

#tree-footer {
  flex: 1;
  min-height: 16px;
}

// Reordering by dragging
.bp3-tree-node {
  &-label {
    min-height: 20px !important;
  }
  .reorder-target {
    border-bottom: 2px solid $blue1;
  }
  .reorder-source {
    // .bp3-tree-node .reorder-source > div {
    opacity: 0.25;
    &.reorder-target {
      opacity: 1 !important;
    }
  }
}

// .bp3-tree-node .reorder-source {
// // .bp3-tree-node .reorder-source > div {
//   opacity: 0.25;
//   &.reorder-target {
//     opacity: 1 !important;
//   }
// }

.bp3-control-group {
  padding: 0.25rem 0;
}

.bp3-input {
  padding: 0 0.5rem;
  border-radius: 6px;
}

.bp3-input:focus,
.bp3-input.bp3-active {
  box-shadow: 0 0 0 1.5px $blue1;
  // box-shadow: none !important;
}

.tagLabel {
  overflow: hidden;
  text-overflow: ellipsis;
  white-space: nowrap;
}

.bp3-tree .bp3-input {
  height: 1.6rem;
<<<<<<< HEAD
}

///////////////////////////////// Search tab /////////////////////////////////
#search-form {
  .bp3-popover-target {
    width: 100%;
  }

  #actions-bar {
    float: right;
  }

  .criteria {
    display: flex;
    margin-bottom: 0.25rem;

    .bp3-control-group {
      padding: 0px;
    }

    .add-remove {
      flex-grow: 0;
      margin-left: 8px;

      button {
        min-width: 15px;
        min-height: 15px;
        width: 15px;
        height: 15px;
        line-height: 0;
        padding: 0;
        font-size: 16px;
      }

      button:hover * {
        line-height: 0;
      }
    }
  }
  .bp3-popover-wrapper,
  .bp3-tag-input-values,
  input {
    max-width: 200px;
  }
}

#system-tags {
  .bp3-button-text {
    margin-right: auto;
  }
}

#tag-remove-overview {
  padding: 8px 0;
  max-height: 100px;
  overflow-y: auto;
}

#watched-folders {
  padding: 4px;
  margin: 0px;
  margin-left: 8px;

  > li {
    list-style-type: none;

    > span {
      width: calc(100% - 30px);
      display: inline-block;
      height: 30px;
      display: flex;
      align-items: center;
    }
  }
=======
>>>>>>> 429556dc
}<|MERGE_RESOLUTION|>--- conflicted
+++ resolved
@@ -237,63 +237,6 @@
 
 .bp3-tree .bp3-input {
   height: 1.6rem;
-<<<<<<< HEAD
-}
-
-///////////////////////////////// Search tab /////////////////////////////////
-#search-form {
-  .bp3-popover-target {
-    width: 100%;
-  }
-
-  #actions-bar {
-    float: right;
-  }
-
-  .criteria {
-    display: flex;
-    margin-bottom: 0.25rem;
-
-    .bp3-control-group {
-      padding: 0px;
-    }
-
-    .add-remove {
-      flex-grow: 0;
-      margin-left: 8px;
-
-      button {
-        min-width: 15px;
-        min-height: 15px;
-        width: 15px;
-        height: 15px;
-        line-height: 0;
-        padding: 0;
-        font-size: 16px;
-      }
-
-      button:hover * {
-        line-height: 0;
-      }
-    }
-  }
-  .bp3-popover-wrapper,
-  .bp3-tag-input-values,
-  input {
-    max-width: 200px;
-  }
-}
-
-#system-tags {
-  .bp3-button-text {
-    margin-right: auto;
-  }
-}
-
-#tag-remove-overview {
-  padding: 8px 0;
-  max-height: 100px;
-  overflow-y: auto;
 }
 
 #watched-folders {
@@ -312,6 +255,4 @@
       align-items: center;
     }
   }
-=======
->>>>>>> 429556dc
 }