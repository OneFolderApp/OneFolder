dialog {
  background-color: var(--background-color);
  border: 0.0625rem solid var(--border-color);
  border-radius: 0.25rem;
  box-shadow: 3px 4px 6px 3px rgba(0, 0, 0, 0.2);
  color: var(--text-color);
  margin-top: 10vh;
  padding: 0;
  top: 0;
  bottom: 0;
  z-index: 1;

  &[open] {
    @keyframes appear {
      from {
        transform: translateY(-3rem);
      }

      to {
        transform: translateY(0);
      }
    }

    animation: appear 0.1s linear;
  }

  &[data-flyout],
  &[data-tooltip],
  &[data-contextmenu] {
    animation: none;
    margin: 0;
  }

  &[data-tooltip] {
    opacity: unset;
    pointer-events: none;
    background: var(--accent-color-blue);
    color: white;
  }
}

.dialog-content {
  display: grid;
  grid-template:
    'dialog-icon dialog-title dialog-close'
    'dialog-information dialog-information dialog-information'
    'dialog-footer dialog-footer dialog-footer';
  grid-template-columns: min-content 1fr min-content;
  grid-template-rows: min-content 1fr min-content;
  max-height: 80vh;
  padding: 1rem 1rem 0.5rem;
  row-gap: 0.5rem;
  width: 85ch;

  > .btn-icon {
    grid-area: dialog-close;
    min-height: 1.25rem;
    min-width: 1.25rem;

    .custom-icon {
      height: 0.75rem;
      width: 0.75rem;
    }
  }
}

dialog[role='alertdialog'] {
  > .dialog-content {
    grid-template: 'dialog-icon dialog-title' 'dialog-icon dialog-information' 'dialog-footer dialog-footer';
    // width: 50ch;
  }

  .dialog-icon > .custom-icon {
    margin: 0;
    margin-right: 0.5rem;
    height: 2.5rem;
    width: 2.5rem;
  }
<<<<<<< HEAD
=======

  .btn-filled:not(:hover) {
    background-color: var(--accent-color-red);
  }
>>>>>>> 71d9c867
}

.dialog-icon {
  color: var(--accent-color-blue);
  grid-area: dialog-icon;

  > .custom-icon {
    margin-right: 0.5rem;
  }
}

.dialog-title {
  color: var(--accent-color-blue);
  font-size: medium;
  font-weight: 700;
  grid-area: dialog-title;
  margin: 0;
}

.dialog-information {
  grid-area: dialog-information;
  overflow: hidden auto;
}

.dialog-footer {
  grid-area: dialog-footer;
}

.dialog-actions {
  grid-area: dialog-actions;
  justify-content: flex-end;

  .btn {
    min-width: 100px;
  }
}

// DIALOG UNTIL HERE

[data-popover] {
  z-index: 1;

  color: var(--text-color);
  background: var(--background-color-alt);
  border: 0.0625rem solid var(--border-color);
  border-radius: 0.25rem;
  box-shadow: var(--box-shadow);

  &[data-open='true'] {
    visibility: visible;
    pointer-events: initial;
  }

  &[data-open='false'] {
    visibility: hidden;
    pointer-events: none;
  }
}

[role='tooltip'] {
  background: var(--accent-color-blue);
  color: white;
  border-radius: 0.125rem;

  &[data-open='true'] {
    @keyframes show {
      from {
        opacity: 0;
      }

      to {
        opacity: 1;
      }
    }
    animation: show 0.1s linear;
  }

  &[data-open='false'] {
    @keyframes hide {
      from {
        visibility: visible;
        opacity: 1;
      }

      to {
        opacity: 0;
        visibility: hidden;
      }
    }
    animation: hide 0.1s linear;
  }

  .tooltip {
    display: inline-flex;
    margin: 0.25rem 0.5rem;
  }
}<|MERGE_RESOLUTION|>--- conflicted
+++ resolved
@@ -76,13 +76,10 @@
     height: 2.5rem;
     width: 2.5rem;
   }
-<<<<<<< HEAD
-=======
 
   .btn-filled:not(:hover) {
     background-color: var(--accent-color-red);
   }
->>>>>>> 71d9c867
 }
 
 .dialog-icon {
